--- conflicted
+++ resolved
@@ -176,10 +176,6 @@
     fn supports_target_dependent_type(&self, typ: CType) -> bool {
         self.info.lock().expect("lock").supports_target_dependent_type(typ)
     }
-
-    fn supports_target_dependent_type(&self, typ: CType) -> bool {
-        self.info.lock().expect("lock").supports_target_dependent_type(typ)
-    }
 }
 
 #[derive(Clone)]
@@ -489,10 +485,7 @@
     sess.target
         .rust_target_features()
         .iter()
-<<<<<<< HEAD
         .filter(|(_, gate, _)| gate.is_supported())
-=======
->>>>>>> eb87eab2
         .filter_map(|&(feature, gate, _)| {
             if sess.is_nightly_build() || allow_unstable || gate.is_stable() {
                 Some(feature)
