#![allow(rustc::default_hash_types)]

use std::borrow::Cow;
use std::cmp::Ordering;
use std::collections::BTreeMap;

use if_chain::if_chain;
use rustc_ast::{FloatTy, IntTy, LitFloatType, LitIntType, LitKind, UintTy};
use rustc_errors::{Applicability, DiagnosticBuilder};
use rustc_hir as hir;
use rustc_hir::intravisit::{walk_body, walk_expr, walk_ty, FnKind, NestedVisitorMap, Visitor};
use rustc_hir::{
    BinOpKind, Block, Body, Expr, ExprKind, FnDecl, FnRetTy, FnSig, GenericArg, GenericParamKind, HirId, ImplItem,
    ImplItemKind, Item, ItemKind, Lifetime, Local, MatchSource, MutTy, Mutability, Node, QPath, Stmt, StmtKind,
    TraitFn, TraitItem, TraitItemKind, TyKind, UnOp,
};
use rustc_lint::{LateContext, LateLintPass, LintContext};
use rustc_middle::hir::map::Map;
use rustc_middle::lint::in_external_macro;
use rustc_middle::ty::{self, InferTy, Ty, TyCtxt, TyS, TypeckResults};
use rustc_session::{declare_lint_pass, declare_tool_lint, impl_lint_pass};
use rustc_span::hygiene::{ExpnKind, MacroKind};
use rustc_span::source_map::Span;
use rustc_span::symbol::sym;
use rustc_target::abi::LayoutOf;
use rustc_target::spec::abi::Abi;
use rustc_typeck::hir_ty_to_ty;

use crate::consts::{constant, Constant};
use crate::utils::paths;
use crate::utils::{
    clip, comparisons, differing_macro_contexts, higher, in_constant, indent_of, int_bits, is_type_diagnostic_item,
    last_path_segment, match_def_path, match_path, method_chain_args, multispan_sugg, numeric_literal::NumericLiteral,
    qpath_res, reindent_multiline, sext, snippet, snippet_opt, snippet_with_applicability, snippet_with_macro_callsite,
    span_lint, span_lint_and_help, span_lint_and_sugg, span_lint_and_then, unsext,
};

declare_clippy_lint! {
    /// **What it does:** Checks for use of `Box<Vec<_>>` anywhere in the code.
    /// Check the [Box documentation](https://doc.rust-lang.org/std/boxed/index.html) for more information.
    ///
    /// **Why is this bad?** `Vec` already keeps its contents in a separate area on
    /// the heap. So if you `Box` it, you just add another level of indirection
    /// without any benefit whatsoever.
    ///
    /// **Known problems:** None.
    ///
    /// **Example:**
    /// ```rust,ignore
    /// struct X {
    ///     values: Box<Vec<Foo>>,
    /// }
    /// ```
    ///
    /// Better:
    ///
    /// ```rust,ignore
    /// struct X {
    ///     values: Vec<Foo>,
    /// }
    /// ```
    pub BOX_VEC,
    perf,
    "usage of `Box<Vec<T>>`, vector elements are already on the heap"
}

declare_clippy_lint! {
    /// **What it does:** Checks for use of `Vec<Box<T>>` where T: Sized anywhere in the code.
    /// Check the [Box documentation](https://doc.rust-lang.org/std/boxed/index.html) for more information.
    ///
    /// **Why is this bad?** `Vec` already keeps its contents in a separate area on
    /// the heap. So if you `Box` its contents, you just add another level of indirection.
    ///
    /// **Known problems:** Vec<Box<T: Sized>> makes sense if T is a large type (see #3530,
    /// 1st comment).
    ///
    /// **Example:**
    /// ```rust
    /// struct X {
    ///     values: Vec<Box<i32>>,
    /// }
    /// ```
    ///
    /// Better:
    ///
    /// ```rust
    /// struct X {
    ///     values: Vec<i32>,
    /// }
    /// ```
    pub VEC_BOX,
    complexity,
    "usage of `Vec<Box<T>>` where T: Sized, vector elements are already on the heap"
}

declare_clippy_lint! {
    /// **What it does:** Checks for use of `Option<Option<_>>` in function signatures and type
    /// definitions
    ///
    /// **Why is this bad?** `Option<_>` represents an optional value. `Option<Option<_>>`
    /// represents an optional optional value which is logically the same thing as an optional
    /// value but has an unneeded extra level of wrapping.
    ///
    /// If you have a case where `Some(Some(_))`, `Some(None)` and `None` are distinct cases,
    /// consider a custom `enum` instead, with clear names for each case.
    ///
    /// **Known problems:** None.
    ///
    /// **Example**
    /// ```rust
    /// fn get_data() -> Option<Option<u32>> {
    ///     None
    /// }
    /// ```
    ///
    /// Better:
    ///
    /// ```rust
    /// pub enum Contents {
    ///     Data(Vec<u8>), // Was Some(Some(Vec<u8>))
    ///     NotYetFetched, // Was Some(None)
    ///     None,          // Was None
    /// }
    ///
    /// fn get_data() -> Contents {
    ///     Contents::None
    /// }
    /// ```
    pub OPTION_OPTION,
    pedantic,
    "usage of `Option<Option<T>>`"
}

declare_clippy_lint! {
    /// **What it does:** Checks for usage of any `LinkedList`, suggesting to use a
    /// `Vec` or a `VecDeque` (formerly called `RingBuf`).
    ///
    /// **Why is this bad?** Gankro says:
    ///
    /// > The TL;DR of `LinkedList` is that it's built on a massive amount of
    /// pointers and indirection.
    /// > It wastes memory, it has terrible cache locality, and is all-around slow.
    /// `RingBuf`, while
    /// > "only" amortized for push/pop, should be faster in the general case for
    /// almost every possible
    /// > workload, and isn't even amortized at all if you can predict the capacity
    /// you need.
    /// >
    /// > `LinkedList`s are only really good if you're doing a lot of merging or
    /// splitting of lists.
    /// > This is because they can just mangle some pointers instead of actually
    /// copying the data. Even
    /// > if you're doing a lot of insertion in the middle of the list, `RingBuf`
    /// can still be better
    /// > because of how expensive it is to seek to the middle of a `LinkedList`.
    ///
    /// **Known problems:** False positives – the instances where using a
    /// `LinkedList` makes sense are few and far between, but they can still happen.
    ///
    /// **Example:**
    /// ```rust
    /// # use std::collections::LinkedList;
    /// let x: LinkedList<usize> = LinkedList::new();
    /// ```
    pub LINKEDLIST,
    pedantic,
    "usage of LinkedList, usually a vector is faster, or a more specialized data structure like a `VecDeque`"
}

declare_clippy_lint! {
    /// **What it does:** Checks for use of `&Box<T>` anywhere in the code.
    /// Check the [Box documentation](https://doc.rust-lang.org/std/boxed/index.html) for more information.
    ///
    /// **Why is this bad?** Any `&Box<T>` can also be a `&T`, which is more
    /// general.
    ///
    /// **Known problems:** None.
    ///
    /// **Example:**
    /// ```rust,ignore
    /// fn foo(bar: &Box<T>) { ... }
    /// ```
    ///
    /// Better:
    ///
    /// ```rust,ignore
    /// fn foo(bar: &T) { ... }
    /// ```
    pub BORROWED_BOX,
    complexity,
    "a borrow of a boxed type"
}

declare_clippy_lint! {
    /// **What it does:** Checks for use of redundant allocations anywhere in the code.
    ///
    /// **Why is this bad?** Expressions such as `Rc<&T>`, `Rc<Rc<T>>`, `Rc<Box<T>>`, `Box<&T>`
    /// add an unnecessary level of indirection.
    ///
    /// **Known problems:** None.
    ///
    /// **Example:**
    /// ```rust
    /// # use std::rc::Rc;
    /// fn foo(bar: Rc<&usize>) {}
    /// ```
    ///
    /// Better:
    ///
    /// ```rust
    /// fn foo(bar: &usize) {}
    /// ```
    pub REDUNDANT_ALLOCATION,
    perf,
    "redundant allocation"
}

declare_clippy_lint! {
<<<<<<< HEAD
    /// **What it does:** Checks for Rc<T> and Arc<T> when T is a mutable buffer type such as String or Vec
    ///
    /// **Why is this bad?** Expressions such as Rc<String> have no advantage over Rc<str>, since
    /// it is larger and involves an extra level of indirection, and doesn't implement Borrow<str>.
    ///
    /// While mutating a buffer type would still be possible with Rc::get_mut(), it only
    /// works if there are no additional references yet, which defeats the purpose of
    /// enclosing it in a shared ownership type. Instead, additionally wrapping the inner
    /// type with an interior mutable container (such as RefCell or Mutex) would normally
    /// be used.
    ///
    /// **Known problems:** None.
=======
    /// **What it does:** Checks for `Rc<T>` and `Arc<T>` when `T` is a mutable buffer type such as `String` or `Vec`.
    ///
    /// **Why is this bad?** Expressions such as `Rc<String>` usually have no advantage over `Rc<str>`, since
    /// it is larger and involves an extra level of indirection, and doesn't implement `Borrow<str>`.
    ///
    /// While mutating a buffer type would still be possible with `Rc::get_mut()`, it only
    /// works if there are no additional references yet, which usually defeats the purpose of
    /// enclosing it in a shared ownership type. Instead, additionally wrapping the inner
    /// type with an interior mutable container (such as `RefCell` or `Mutex`) would normally
    /// be used.
    ///
    /// **Known problems:** This pattern can be desirable to avoid the overhead of a `RefCell` or `Mutex` for
    /// cases where mutation only happens before there are any additional references.
>>>>>>> 949b8340
    ///
    /// **Example:**
    /// ```rust,ignore
    /// # use std::rc::Rc;
    /// fn foo(interned: Rc<String>) { ... }
    /// ```
    ///
    /// Better:
    ///
    /// ```rust,ignore
    /// fn foo(interned: Rc<str>) { ... }
    /// ```
    pub RC_BUFFER,
    perf,
    "shared ownership of a buffer type"
}

pub struct Types {
    vec_box_size_threshold: u64,
}

impl_lint_pass!(Types => [BOX_VEC, VEC_BOX, OPTION_OPTION, LINKEDLIST, BORROWED_BOX, REDUNDANT_ALLOCATION, RC_BUFFER]);

impl<'tcx> LateLintPass<'tcx> for Types {
    fn check_fn(&mut self, cx: &LateContext<'_>, _: FnKind<'_>, decl: &FnDecl<'_>, _: &Body<'_>, _: Span, id: HirId) {
        // Skip trait implementations; see issue #605.
        if let Some(hir::Node::Item(item)) = cx.tcx.hir().find(cx.tcx.hir().get_parent_item(id)) {
            if let ItemKind::Impl { of_trait: Some(_), .. } = item.kind {
                return;
            }
        }

        self.check_fn_decl(cx, decl);
    }

    fn check_struct_field(&mut self, cx: &LateContext<'_>, field: &hir::StructField<'_>) {
        self.check_ty(cx, &field.ty, false);
    }

    fn check_trait_item(&mut self, cx: &LateContext<'_>, item: &TraitItem<'_>) {
        match item.kind {
            TraitItemKind::Const(ref ty, _) | TraitItemKind::Type(_, Some(ref ty)) => self.check_ty(cx, ty, false),
            TraitItemKind::Fn(ref sig, _) => self.check_fn_decl(cx, &sig.decl),
            _ => (),
        }
    }

    fn check_local(&mut self, cx: &LateContext<'_>, local: &Local<'_>) {
        if let Some(ref ty) = local.ty {
            self.check_ty(cx, ty, true);
        }
    }
}

/// Checks if `qpath` has last segment with type parameter matching `path`
fn match_type_parameter(cx: &LateContext<'_>, qpath: &QPath<'_>, path: &[&str]) -> Option<Span> {
    let last = last_path_segment(qpath);
    if_chain! {
        if let Some(ref params) = last.args;
        if !params.parenthesized;
        if let Some(ty) = params.args.iter().find_map(|arg| match arg {
            GenericArg::Type(ty) => Some(ty),
            _ => None,
        });
        if let TyKind::Path(ref qpath) = ty.kind;
        if let Some(did) = qpath_res(cx, qpath, ty.hir_id).opt_def_id();
        if match_def_path(cx, did, path);
        then {
            return Some(ty.span);
        }
    }
    None
}

fn match_buffer_type(cx: &LateContext<'_>, qpath: &QPath<'_>) -> Option<&'static str> {
    if match_type_parameter(cx, qpath, &paths::STRING).is_some() {
        return Some("str");
    }
    if match_type_parameter(cx, qpath, &paths::OS_STRING).is_some() {
        return Some("std::ffi::OsStr");
    }
    if match_type_parameter(cx, qpath, &paths::PATH_BUF).is_some() {
        return Some("std::path::Path");
    }
    None
}

fn match_borrows_parameter(_cx: &LateContext<'_>, qpath: &QPath<'_>) -> Option<Span> {
    let last = last_path_segment(qpath);
    if_chain! {
        if let Some(ref params) = last.args;
        if !params.parenthesized;
        if let Some(ty) = params.args.iter().find_map(|arg| match arg {
            GenericArg::Type(ty) => Some(ty),
            _ => None,
        });
        if let TyKind::Rptr(..) = ty.kind;
        then {
            return Some(ty.span);
        }
    }
    None
}

impl Types {
    pub fn new(vec_box_size_threshold: u64) -> Self {
        Self { vec_box_size_threshold }
    }

    fn check_fn_decl(&mut self, cx: &LateContext<'_>, decl: &FnDecl<'_>) {
        for input in decl.inputs {
            self.check_ty(cx, input, false);
        }

        if let FnRetTy::Return(ref ty) = decl.output {
            self.check_ty(cx, ty, false);
        }
    }

    /// Recursively check for `TypePass` lints in the given type. Stop at the first
    /// lint found.
    ///
    /// The parameter `is_local` distinguishes the context of the type; types from
    /// local bindings should only be checked for the `BORROWED_BOX` lint.
    #[allow(clippy::too_many_lines)]
    fn check_ty(&mut self, cx: &LateContext<'_>, hir_ty: &hir::Ty<'_>, is_local: bool) {
        if hir_ty.span.from_expansion() {
            return;
        }
        match hir_ty.kind {
            TyKind::Path(ref qpath) if !is_local => {
                let hir_id = hir_ty.hir_id;
                let res = qpath_res(cx, qpath, hir_id);
                if let Some(def_id) = res.opt_def_id() {
                    if Some(def_id) == cx.tcx.lang_items().owned_box() {
                        if let Some(span) = match_borrows_parameter(cx, qpath) {
                            let mut applicability = Applicability::MachineApplicable;
                            span_lint_and_sugg(
                                cx,
                                REDUNDANT_ALLOCATION,
                                hir_ty.span,
                                "usage of `Box<&T>`",
                                "try",
                                snippet_with_applicability(cx, span, "..", &mut applicability).to_string(),
                                applicability,
                            );
                            return; // don't recurse into the type
                        }
                        if match_type_parameter(cx, qpath, &paths::VEC).is_some() {
                            span_lint_and_help(
                                cx,
                                BOX_VEC,
                                hir_ty.span,
                                "you seem to be trying to use `Box<Vec<T>>`. Consider using just `Vec<T>`",
                                None,
                                "`Vec<T>` is already on the heap, `Box<Vec<T>>` makes an extra allocation.",
                            );
                            return; // don't recurse into the type
                        }
                    } else if cx.tcx.is_diagnostic_item(sym::Rc, def_id) {
                        if let Some(span) = match_type_parameter(cx, qpath, &paths::RC) {
                            let mut applicability = Applicability::MachineApplicable;
                            span_lint_and_sugg(
                                cx,
                                REDUNDANT_ALLOCATION,
                                hir_ty.span,
                                "usage of `Rc<Rc<T>>`",
                                "try",
                                snippet_with_applicability(cx, span, "..", &mut applicability).to_string(),
                                applicability,
                            );
                            return; // don't recurse into the type
                        }
                        if match_type_parameter(cx, qpath, &paths::BOX).is_some() {
                            let box_ty = match &last_path_segment(qpath).args.unwrap().args[0] {
                                GenericArg::Type(ty) => match &ty.kind {
                                    TyKind::Path(qpath) => qpath,
                                    _ => return,
                                },
                                _ => return,
                            };
                            let inner_span = match &last_path_segment(&box_ty).args.unwrap().args[0] {
                                GenericArg::Type(ty) => ty.span,
                                _ => return,
                            };
                            let mut applicability = Applicability::MachineApplicable;
                            span_lint_and_sugg(
                                cx,
                                REDUNDANT_ALLOCATION,
                                hir_ty.span,
                                "usage of `Rc<Box<T>>`",
                                "try",
                                format!(
                                    "Rc<{}>",
                                    snippet_with_applicability(cx, inner_span, "..", &mut applicability)
                                ),
                                applicability,
                            );
                            return; // don't recurse into the type
                        }
                        if let Some(alternate) = match_buffer_type(cx, qpath) {
                            span_lint_and_sugg(
                                cx,
                                RC_BUFFER,
                                hir_ty.span,
                                "usage of `Rc<T>` when T is a buffer type",
                                "try",
                                format!("Rc<{}>", alternate),
                                Applicability::MachineApplicable,
                            );
                            return; // don't recurse into the type
                        }
                        if match_type_parameter(cx, qpath, &paths::VEC).is_some() {
                            let vec_ty = match &last_path_segment(qpath).args.unwrap().args[0] {
                                GenericArg::Type(ty) => match &ty.kind {
                                    TyKind::Path(qpath) => qpath,
                                    _ => return,
                                },
                                _ => return,
                            };
                            let inner_span = match &last_path_segment(&vec_ty).args.unwrap().args[0] {
                                GenericArg::Type(ty) => ty.span,
                                _ => return,
                            };
                            let mut applicability = Applicability::MachineApplicable;
                            span_lint_and_sugg(
                                cx,
                                RC_BUFFER,
                                hir_ty.span,
                                "usage of `Rc<T>` when T is a buffer type",
                                "try",
                                format!(
                                    "Rc<[{}]>",
                                    snippet_with_applicability(cx, inner_span, "..", &mut applicability)
                                ),
                                Applicability::MachineApplicable,
                            );
                            return; // don't recurse into the type
                        }
                        if let Some(span) = match_borrows_parameter(cx, qpath) {
                            let mut applicability = Applicability::MachineApplicable;
                            span_lint_and_sugg(
                                cx,
                                REDUNDANT_ALLOCATION,
                                hir_ty.span,
                                "usage of `Rc<&T>`",
                                "try",
                                snippet_with_applicability(cx, span, "..", &mut applicability).to_string(),
                                applicability,
                            );
                            return; // don't recurse into the type
                        }
                    } else if cx.tcx.is_diagnostic_item(sym::Arc, def_id) {
                        if let Some(alternate) = match_buffer_type(cx, qpath) {
                            span_lint_and_sugg(
                                cx,
                                RC_BUFFER,
                                hir_ty.span,
                                "usage of `Arc<T>` when T is a buffer type",
                                "try",
                                format!("Arc<{}>", alternate),
                                Applicability::MachineApplicable,
                            );
                            return; // don't recurse into the type
                        }
                        if match_type_parameter(cx, qpath, &paths::VEC).is_some() {
                            let vec_ty = match &last_path_segment(qpath).args.unwrap().args[0] {
                                GenericArg::Type(ty) => match &ty.kind {
                                    TyKind::Path(qpath) => qpath,
                                    _ => return,
                                },
                                _ => return,
                            };
                            let inner_span = match &last_path_segment(&vec_ty).args.unwrap().args[0] {
                                GenericArg::Type(ty) => ty.span,
                                _ => return,
                            };
                            let mut applicability = Applicability::MachineApplicable;
                            span_lint_and_sugg(
                                cx,
                                RC_BUFFER,
                                hir_ty.span,
                                "usage of `Arc<T>` when T is a buffer type",
                                "try",
                                format!(
                                    "Arc<[{}]>",
                                    snippet_with_applicability(cx, inner_span, "..", &mut applicability)
                                ),
                                Applicability::MachineApplicable,
                            );
                            return; // don't recurse into the type
                        }
                    } else if cx.tcx.is_diagnostic_item(sym!(vec_type), def_id) {
                        if_chain! {
                            // Get the _ part of Vec<_>
                            if let Some(ref last) = last_path_segment(qpath).args;
                            if let Some(ty) = last.args.iter().find_map(|arg| match arg {
                                GenericArg::Type(ty) => Some(ty),
                                _ => None,
                            });
                            // ty is now _ at this point
                            if let TyKind::Path(ref ty_qpath) = ty.kind;
                            let res = qpath_res(cx, ty_qpath, ty.hir_id);
                            if let Some(def_id) = res.opt_def_id();
                            if Some(def_id) == cx.tcx.lang_items().owned_box();
                            // At this point, we know ty is Box<T>, now get T
                            if let Some(ref last) = last_path_segment(ty_qpath).args;
                            if let Some(boxed_ty) = last.args.iter().find_map(|arg| match arg {
                                GenericArg::Type(ty) => Some(ty),
                                _ => None,
                            });
                            let ty_ty = hir_ty_to_ty(cx.tcx, boxed_ty);
                            if ty_ty.is_sized(cx.tcx.at(ty.span), cx.param_env);
                            if let Ok(ty_ty_size) = cx.layout_of(ty_ty).map(|l| l.size.bytes());
                            if ty_ty_size <= self.vec_box_size_threshold;
                            then {
                                span_lint_and_sugg(
                                    cx,
                                    VEC_BOX,
                                    hir_ty.span,
                                    "`Vec<T>` is already on the heap, the boxing is unnecessary.",
                                    "try",
                                    format!("Vec<{}>", ty_ty),
                                    Applicability::MachineApplicable,
                                );
                                return; // don't recurse into the type
                            }
                        }
                    } else if cx.tcx.is_diagnostic_item(sym!(option_type), def_id) {
                        if match_type_parameter(cx, qpath, &paths::OPTION).is_some() {
                            span_lint(
                                cx,
                                OPTION_OPTION,
                                hir_ty.span,
                                "consider using `Option<T>` instead of `Option<Option<T>>` or a custom \
                                 enum if you need to distinguish all 3 cases",
                            );
                            return; // don't recurse into the type
                        }
                    } else if match_def_path(cx, def_id, &paths::LINKED_LIST) {
                        span_lint_and_help(
                            cx,
                            LINKEDLIST,
                            hir_ty.span,
                            "I see you're using a LinkedList! Perhaps you meant some other data structure?",
                            None,
                            "a `VecDeque` might work",
                        );
                        return; // don't recurse into the type
                    }
                }
                match *qpath {
                    QPath::Resolved(Some(ref ty), ref p) => {
                        self.check_ty(cx, ty, is_local);
                        for ty in p.segments.iter().flat_map(|seg| {
                            seg.args
                                .as_ref()
                                .map_or_else(|| [].iter(), |params| params.args.iter())
                                .filter_map(|arg| match arg {
                                    GenericArg::Type(ty) => Some(ty),
                                    _ => None,
                                })
                        }) {
                            self.check_ty(cx, ty, is_local);
                        }
                    },
                    QPath::Resolved(None, ref p) => {
                        for ty in p.segments.iter().flat_map(|seg| {
                            seg.args
                                .as_ref()
                                .map_or_else(|| [].iter(), |params| params.args.iter())
                                .filter_map(|arg| match arg {
                                    GenericArg::Type(ty) => Some(ty),
                                    _ => None,
                                })
                        }) {
                            self.check_ty(cx, ty, is_local);
                        }
                    },
                    QPath::TypeRelative(ref ty, ref seg) => {
                        self.check_ty(cx, ty, is_local);
                        if let Some(ref params) = seg.args {
                            for ty in params.args.iter().filter_map(|arg| match arg {
                                GenericArg::Type(ty) => Some(ty),
                                _ => None,
                            }) {
                                self.check_ty(cx, ty, is_local);
                            }
                        }
                    },
                    QPath::LangItem(..) => {},
                }
            },
            TyKind::Rptr(ref lt, ref mut_ty) => self.check_ty_rptr(cx, hir_ty, is_local, lt, mut_ty),
            // recurse
            TyKind::Slice(ref ty) | TyKind::Array(ref ty, _) | TyKind::Ptr(MutTy { ref ty, .. }) => {
                self.check_ty(cx, ty, is_local)
            },
            TyKind::Tup(tys) => {
                for ty in tys {
                    self.check_ty(cx, ty, is_local);
                }
            },
            _ => {},
        }
    }

    fn check_ty_rptr(
        &mut self,
        cx: &LateContext<'_>,
        hir_ty: &hir::Ty<'_>,
        is_local: bool,
        lt: &Lifetime,
        mut_ty: &MutTy<'_>,
    ) {
        match mut_ty.ty.kind {
            TyKind::Path(ref qpath) => {
                let hir_id = mut_ty.ty.hir_id;
                let def = qpath_res(cx, qpath, hir_id);
                if_chain! {
                    if let Some(def_id) = def.opt_def_id();
                    if Some(def_id) == cx.tcx.lang_items().owned_box();
                    if let QPath::Resolved(None, ref path) = *qpath;
                    if let [ref bx] = *path.segments;
                    if let Some(ref params) = bx.args;
                    if !params.parenthesized;
                    if let Some(inner) = params.args.iter().find_map(|arg| match arg {
                        GenericArg::Type(ty) => Some(ty),
                        _ => None,
                    });
                    then {
                        if is_any_trait(inner) {
                            // Ignore `Box<Any>` types; see issue #1884 for details.
                            return;
                        }

                        let ltopt = if lt.is_elided() {
                            String::new()
                        } else {
                            format!("{} ", lt.name.ident().as_str())
                        };

                        if mut_ty.mutbl == Mutability::Mut {
                            // Ignore `&mut Box<T>` types; see issue #2907 for
                            // details.
                            return;
                        }
                        span_lint_and_sugg(
                            cx,
                            BORROWED_BOX,
                            hir_ty.span,
                            "you seem to be trying to use `&Box<T>`. Consider using just `&T`",
                            "try",
                            format!(
                                "&{}{}",
                                ltopt,
                                &snippet(cx, inner.span, "..")
                            ),
                            // To make this `MachineApplicable`, at least one needs to check if it isn't a trait item
                            // because the trait impls of it will break otherwise;
                            // and there may be other cases that result in invalid code.
                            // For example, type coercion doesn't work nicely.
                            Applicability::Unspecified,
                        );
                        return; // don't recurse into the type
                    }
                };
                self.check_ty(cx, &mut_ty.ty, is_local);
            },
            _ => self.check_ty(cx, &mut_ty.ty, is_local),
        }
    }
}

// Returns true if given type is `Any` trait.
fn is_any_trait(t: &hir::Ty<'_>) -> bool {
    if_chain! {
        if let TyKind::TraitObject(ref traits, _) = t.kind;
        if !traits.is_empty();
        // Only Send/Sync can be used as additional traits, so it is enough to
        // check only the first trait.
        if match_path(&traits[0].trait_ref.path, &paths::ANY_TRAIT);
        then {
            return true;
        }
    }

    false
}

declare_clippy_lint! {
    /// **What it does:** Checks for binding a unit value.
    ///
    /// **Why is this bad?** A unit value cannot usefully be used anywhere. So
    /// binding one is kind of pointless.
    ///
    /// **Known problems:** None.
    ///
    /// **Example:**
    /// ```rust
    /// let x = {
    ///     1;
    /// };
    /// ```
    pub LET_UNIT_VALUE,
    pedantic,
    "creating a `let` binding to a value of unit type, which usually can't be used afterwards"
}

declare_lint_pass!(LetUnitValue => [LET_UNIT_VALUE]);

impl<'tcx> LateLintPass<'tcx> for LetUnitValue {
    fn check_stmt(&mut self, cx: &LateContext<'tcx>, stmt: &'tcx Stmt<'_>) {
        if let StmtKind::Local(ref local) = stmt.kind {
            if is_unit(cx.typeck_results().pat_ty(&local.pat)) {
                if in_external_macro(cx.sess(), stmt.span) || local.pat.span.from_expansion() {
                    return;
                }
                if higher::is_from_for_desugar(local) {
                    return;
                }
                span_lint_and_then(
                    cx,
                    LET_UNIT_VALUE,
                    stmt.span,
                    "this let-binding has unit value",
                    |diag| {
                        if let Some(expr) = &local.init {
                            let snip = snippet_with_macro_callsite(cx, expr.span, "()");
                            diag.span_suggestion(
                                stmt.span,
                                "omit the `let` binding",
                                format!("{};", snip),
                                Applicability::MachineApplicable, // snippet
                            );
                        }
                    },
                );
            }
        }
    }
}

declare_clippy_lint! {
    /// **What it does:** Checks for comparisons to unit. This includes all binary
    /// comparisons (like `==` and `<`) and asserts.
    ///
    /// **Why is this bad?** Unit is always equal to itself, and thus is just a
    /// clumsily written constant. Mostly this happens when someone accidentally
    /// adds semicolons at the end of the operands.
    ///
    /// **Known problems:** None.
    ///
    /// **Example:**
    /// ```rust
    /// # fn foo() {};
    /// # fn bar() {};
    /// # fn baz() {};
    /// if {
    ///     foo();
    /// } == {
    ///     bar();
    /// } {
    ///     baz();
    /// }
    /// ```
    /// is equal to
    /// ```rust
    /// # fn foo() {};
    /// # fn bar() {};
    /// # fn baz() {};
    /// {
    ///     foo();
    ///     bar();
    ///     baz();
    /// }
    /// ```
    ///
    /// For asserts:
    /// ```rust
    /// # fn foo() {};
    /// # fn bar() {};
    /// assert_eq!({ foo(); }, { bar(); });
    /// ```
    /// will always succeed
    pub UNIT_CMP,
    correctness,
    "comparing unit values"
}

declare_lint_pass!(UnitCmp => [UNIT_CMP]);

impl<'tcx> LateLintPass<'tcx> for UnitCmp {
    fn check_expr(&mut self, cx: &LateContext<'tcx>, expr: &'tcx Expr<'tcx>) {
        if expr.span.from_expansion() {
            if let Some(callee) = expr.span.source_callee() {
                if let ExpnKind::Macro(MacroKind::Bang, symbol) = callee.kind {
                    if let ExprKind::Binary(ref cmp, ref left, _) = expr.kind {
                        let op = cmp.node;
                        if op.is_comparison() && is_unit(cx.typeck_results().expr_ty(left)) {
                            let result = match &*symbol.as_str() {
                                "assert_eq" | "debug_assert_eq" => "succeed",
                                "assert_ne" | "debug_assert_ne" => "fail",
                                _ => return,
                            };
                            span_lint(
                                cx,
                                UNIT_CMP,
                                expr.span,
                                &format!(
                                    "`{}` of unit values detected. This will always {}",
                                    symbol.as_str(),
                                    result
                                ),
                            );
                        }
                    }
                }
            }
            return;
        }
        if let ExprKind::Binary(ref cmp, ref left, _) = expr.kind {
            let op = cmp.node;
            if op.is_comparison() && is_unit(cx.typeck_results().expr_ty(left)) {
                let result = match op {
                    BinOpKind::Eq | BinOpKind::Le | BinOpKind::Ge => "true",
                    _ => "false",
                };
                span_lint(
                    cx,
                    UNIT_CMP,
                    expr.span,
                    &format!(
                        "{}-comparison of unit values detected. This will always be {}",
                        op.as_str(),
                        result
                    ),
                );
            }
        }
    }
}

declare_clippy_lint! {
    /// **What it does:** Checks for passing a unit value as an argument to a function without using a
    /// unit literal (`()`).
    ///
    /// **Why is this bad?** This is likely the result of an accidental semicolon.
    ///
    /// **Known problems:** None.
    ///
    /// **Example:**
    /// ```rust,ignore
    /// foo({
    ///     let a = bar();
    ///     baz(a);
    /// })
    /// ```
    pub UNIT_ARG,
    complexity,
    "passing unit to a function"
}

declare_lint_pass!(UnitArg => [UNIT_ARG]);

impl<'tcx> LateLintPass<'tcx> for UnitArg {
    fn check_expr(&mut self, cx: &LateContext<'tcx>, expr: &'tcx Expr<'_>) {
        if expr.span.from_expansion() {
            return;
        }

        // apparently stuff in the desugaring of `?` can trigger this
        // so check for that here
        // only the calls to `Try::from_error` is marked as desugared,
        // so we need to check both the current Expr and its parent.
        if is_questionmark_desugar_marked_call(expr) {
            return;
        }
        if_chain! {
            let map = &cx.tcx.hir();
            let opt_parent_node = map.find(map.get_parent_node(expr.hir_id));
            if let Some(hir::Node::Expr(parent_expr)) = opt_parent_node;
            if is_questionmark_desugar_marked_call(parent_expr);
            then {
                return;
            }
        }

        match expr.kind {
            ExprKind::Call(_, args) | ExprKind::MethodCall(_, _, args, _) => {
                let args_to_recover = args
                    .iter()
                    .filter(|arg| {
                        if is_unit(cx.typeck_results().expr_ty(arg)) && !is_unit_literal(arg) {
                            !matches!(&arg.kind, ExprKind::Match(.., MatchSource::TryDesugar))
                        } else {
                            false
                        }
                    })
                    .collect::<Vec<_>>();
                if !args_to_recover.is_empty() {
                    lint_unit_args(cx, expr, &args_to_recover);
                }
            },
            _ => (),
        }
    }
}

fn fmt_stmts_and_call(
    cx: &LateContext<'_>,
    call_expr: &Expr<'_>,
    call_snippet: &str,
    args_snippets: &[impl AsRef<str>],
    non_empty_block_args_snippets: &[impl AsRef<str>],
) -> String {
    let call_expr_indent = indent_of(cx, call_expr.span).unwrap_or(0);
    let call_snippet_with_replacements = args_snippets
        .iter()
        .fold(call_snippet.to_owned(), |acc, arg| acc.replacen(arg.as_ref(), "()", 1));

    let mut stmts_and_call = non_empty_block_args_snippets
        .iter()
        .map(|it| it.as_ref().to_owned())
        .collect::<Vec<_>>();
    stmts_and_call.push(call_snippet_with_replacements);
    stmts_and_call = stmts_and_call
        .into_iter()
        .map(|v| reindent_multiline(v.into(), true, Some(call_expr_indent)).into_owned())
        .collect();

    let mut stmts_and_call_snippet = stmts_and_call.join(&format!("{}{}", ";\n", " ".repeat(call_expr_indent)));
    // expr is not in a block statement or result expression position, wrap in a block
    let parent_node = cx.tcx.hir().find(cx.tcx.hir().get_parent_node(call_expr.hir_id));
    if !matches!(parent_node, Some(Node::Block(_))) && !matches!(parent_node, Some(Node::Stmt(_))) {
        let block_indent = call_expr_indent + 4;
        stmts_and_call_snippet =
            reindent_multiline(stmts_and_call_snippet.into(), true, Some(block_indent)).into_owned();
        stmts_and_call_snippet = format!(
            "{{\n{}{}\n{}}}",
            " ".repeat(block_indent),
            &stmts_and_call_snippet,
            " ".repeat(call_expr_indent)
        );
    }
    stmts_and_call_snippet
}

fn lint_unit_args(cx: &LateContext<'_>, expr: &Expr<'_>, args_to_recover: &[&Expr<'_>]) {
    let mut applicability = Applicability::MachineApplicable;
    let (singular, plural) = if args_to_recover.len() > 1 {
        ("", "s")
    } else {
        ("a ", "")
    };
    span_lint_and_then(
        cx,
        UNIT_ARG,
        expr.span,
        &format!("passing {}unit value{} to a function", singular, plural),
        |db| {
            let mut or = "";
            args_to_recover
                .iter()
                .filter_map(|arg| {
                    if_chain! {
                        if let ExprKind::Block(block, _) = arg.kind;
                        if block.expr.is_none();
                        if let Some(last_stmt) = block.stmts.iter().last();
                        if let StmtKind::Semi(last_expr) = last_stmt.kind;
                        if let Some(snip) = snippet_opt(cx, last_expr.span);
                        then {
                            Some((
                                last_stmt.span,
                                snip,
                            ))
                        }
                        else {
                            None
                        }
                    }
                })
                .for_each(|(span, sugg)| {
                    db.span_suggestion(
                        span,
                        "remove the semicolon from the last statement in the block",
                        sugg,
                        Applicability::MaybeIncorrect,
                    );
                    or = "or ";
                    applicability = Applicability::MaybeIncorrect;
                });

            let arg_snippets: Vec<String> = args_to_recover
                .iter()
                .filter_map(|arg| snippet_opt(cx, arg.span))
                .collect();
            let arg_snippets_without_empty_blocks: Vec<String> = args_to_recover
                .iter()
                .filter(|arg| !is_empty_block(arg))
                .filter_map(|arg| snippet_opt(cx, arg.span))
                .collect();

            if let Some(call_snippet) = snippet_opt(cx, expr.span) {
                let sugg = fmt_stmts_and_call(
                    cx,
                    expr,
                    &call_snippet,
                    &arg_snippets,
                    &arg_snippets_without_empty_blocks,
                );

                if arg_snippets_without_empty_blocks.is_empty() {
                    db.multipart_suggestion(
                        &format!("use {}unit literal{} instead", singular, plural),
                        args_to_recover
                            .iter()
                            .map(|arg| (arg.span, "()".to_string()))
                            .collect::<Vec<_>>(),
                        applicability,
                    );
                } else {
                    let plural = arg_snippets_without_empty_blocks.len() > 1;
                    let empty_or_s = if plural { "s" } else { "" };
                    let it_or_them = if plural { "them" } else { "it" };
                    db.span_suggestion(
                        expr.span,
                        &format!(
                            "{}move the expression{} in front of the call and replace {} with the unit literal `()`",
                            or, empty_or_s, it_or_them
                        ),
                        sugg,
                        applicability,
                    );
                }
            }
        },
    );
}

fn is_empty_block(expr: &Expr<'_>) -> bool {
    matches!(
        expr.kind,
        ExprKind::Block(
            Block {
                stmts: &[], expr: None, ..
            },
            _,
        )
    )
}

fn is_questionmark_desugar_marked_call(expr: &Expr<'_>) -> bool {
    use rustc_span::hygiene::DesugaringKind;
    if let ExprKind::Call(ref callee, _) = expr.kind {
        callee.span.is_desugaring(DesugaringKind::QuestionMark)
    } else {
        false
    }
}

fn is_unit(ty: Ty<'_>) -> bool {
    matches!(ty.kind(), ty::Tuple(slice) if slice.is_empty())
}

fn is_unit_literal(expr: &Expr<'_>) -> bool {
    matches!(expr.kind, ExprKind::Tup(ref slice) if slice.is_empty())
}

declare_clippy_lint! {
    /// **What it does:** Checks for casts from any numerical to a float type where
    /// the receiving type cannot store all values from the original type without
    /// rounding errors. This possible rounding is to be expected, so this lint is
    /// `Allow` by default.
    ///
    /// Basically, this warns on casting any integer with 32 or more bits to `f32`
    /// or any 64-bit integer to `f64`.
    ///
    /// **Why is this bad?** It's not bad at all. But in some applications it can be
    /// helpful to know where precision loss can take place. This lint can help find
    /// those places in the code.
    ///
    /// **Known problems:** None.
    ///
    /// **Example:**
    /// ```rust
    /// let x = u64::MAX;
    /// x as f64;
    /// ```
    pub CAST_PRECISION_LOSS,
    pedantic,
    "casts that cause loss of precision, e.g., `x as f32` where `x: u64`"
}

declare_clippy_lint! {
    /// **What it does:** Checks for casts from a signed to an unsigned numerical
    /// type. In this case, negative values wrap around to large positive values,
    /// which can be quite surprising in practice. However, as the cast works as
    /// defined, this lint is `Allow` by default.
    ///
    /// **Why is this bad?** Possibly surprising results. You can activate this lint
    /// as a one-time check to see where numerical wrapping can arise.
    ///
    /// **Known problems:** None.
    ///
    /// **Example:**
    /// ```rust
    /// let y: i8 = -1;
    /// y as u128; // will return 18446744073709551615
    /// ```
    pub CAST_SIGN_LOSS,
    pedantic,
    "casts from signed types to unsigned types, e.g., `x as u32` where `x: i32`"
}

declare_clippy_lint! {
    /// **What it does:** Checks for casts between numerical types that may
    /// truncate large values. This is expected behavior, so the cast is `Allow` by
    /// default.
    ///
    /// **Why is this bad?** In some problem domains, it is good practice to avoid
    /// truncation. This lint can be activated to help assess where additional
    /// checks could be beneficial.
    ///
    /// **Known problems:** None.
    ///
    /// **Example:**
    /// ```rust
    /// fn as_u8(x: u64) -> u8 {
    ///     x as u8
    /// }
    /// ```
    pub CAST_POSSIBLE_TRUNCATION,
    pedantic,
    "casts that may cause truncation of the value, e.g., `x as u8` where `x: u32`, or `x as i32` where `x: f32`"
}

declare_clippy_lint! {
    /// **What it does:** Checks for casts from an unsigned type to a signed type of
    /// the same size. Performing such a cast is a 'no-op' for the compiler,
    /// i.e., nothing is changed at the bit level, and the binary representation of
    /// the value is reinterpreted. This can cause wrapping if the value is too big
    /// for the target signed type. However, the cast works as defined, so this lint
    /// is `Allow` by default.
    ///
    /// **Why is this bad?** While such a cast is not bad in itself, the results can
    /// be surprising when this is not the intended behavior, as demonstrated by the
    /// example below.
    ///
    /// **Known problems:** None.
    ///
    /// **Example:**
    /// ```rust
    /// u32::MAX as i32; // will yield a value of `-1`
    /// ```
    pub CAST_POSSIBLE_WRAP,
    pedantic,
    "casts that may cause wrapping around the value, e.g., `x as i32` where `x: u32` and `x > i32::MAX`"
}

declare_clippy_lint! {
    /// **What it does:** Checks for casts between numerical types that may
    /// be replaced by safe conversion functions.
    ///
    /// **Why is this bad?** Rust's `as` keyword will perform many kinds of
    /// conversions, including silently lossy conversions. Conversion functions such
    /// as `i32::from` will only perform lossless conversions. Using the conversion
    /// functions prevents conversions from turning into silent lossy conversions if
    /// the types of the input expressions ever change, and make it easier for
    /// people reading the code to know that the conversion is lossless.
    ///
    /// **Known problems:** None.
    ///
    /// **Example:**
    /// ```rust
    /// fn as_u64(x: u8) -> u64 {
    ///     x as u64
    /// }
    /// ```
    ///
    /// Using `::from` would look like this:
    ///
    /// ```rust
    /// fn as_u64(x: u8) -> u64 {
    ///     u64::from(x)
    /// }
    /// ```
    pub CAST_LOSSLESS,
    pedantic,
    "casts using `as` that are known to be lossless, e.g., `x as u64` where `x: u8`"
}

declare_clippy_lint! {
    /// **What it does:** Checks for casts to the same type.
    ///
    /// **Why is this bad?** It's just unnecessary.
    ///
    /// **Known problems:** None.
    ///
    /// **Example:**
    /// ```rust
    /// let _ = 2i32 as i32;
    /// ```
    pub UNNECESSARY_CAST,
    complexity,
    "cast to the same type, e.g., `x as i32` where `x: i32`"
}

declare_clippy_lint! {
    /// **What it does:** Checks for casts from a less-strictly-aligned pointer to a
    /// more-strictly-aligned pointer
    ///
    /// **Why is this bad?** Dereferencing the resulting pointer may be undefined
    /// behavior.
    ///
    /// **Known problems:** Using `std::ptr::read_unaligned` and `std::ptr::write_unaligned` or similar
    /// on the resulting pointer is fine. Is over-zealous: Casts with manual alignment checks or casts like
    /// u64-> u8 -> u16 can be fine. Miri is able to do a more in-depth analysis.
    ///
    /// **Example:**
    /// ```rust
    /// let _ = (&1u8 as *const u8) as *const u16;
    /// let _ = (&mut 1u8 as *mut u8) as *mut u16;
    /// ```
    pub CAST_PTR_ALIGNMENT,
    pedantic,
    "cast from a pointer to a more-strictly-aligned pointer"
}

declare_clippy_lint! {
    /// **What it does:** Checks for casts of function pointers to something other than usize
    ///
    /// **Why is this bad?**
    /// Casting a function pointer to anything other than usize/isize is not portable across
    /// architectures, because you end up losing bits if the target type is too small or end up with a
    /// bunch of extra bits that waste space and add more instructions to the final binary than
    /// strictly necessary for the problem
    ///
    /// Casting to isize also doesn't make sense since there are no signed addresses.
    ///
    /// **Example**
    ///
    /// ```rust
    /// // Bad
    /// fn fun() -> i32 { 1 }
    /// let a = fun as i64;
    ///
    /// // Good
    /// fn fun2() -> i32 { 1 }
    /// let a = fun2 as usize;
    /// ```
    pub FN_TO_NUMERIC_CAST,
    style,
    "casting a function pointer to a numeric type other than usize"
}

declare_clippy_lint! {
    /// **What it does:** Checks for casts of a function pointer to a numeric type not wide enough to
    /// store address.
    ///
    /// **Why is this bad?**
    /// Such a cast discards some bits of the function's address. If this is intended, it would be more
    /// clearly expressed by casting to usize first, then casting the usize to the intended type (with
    /// a comment) to perform the truncation.
    ///
    /// **Example**
    ///
    /// ```rust
    /// // Bad
    /// fn fn1() -> i16 {
    ///     1
    /// };
    /// let _ = fn1 as i32;
    ///
    /// // Better: Cast to usize first, then comment with the reason for the truncation
    /// fn fn2() -> i16 {
    ///     1
    /// };
    /// let fn_ptr = fn2 as usize;
    /// let fn_ptr_truncated = fn_ptr as i32;
    /// ```
    pub FN_TO_NUMERIC_CAST_WITH_TRUNCATION,
    style,
    "casting a function pointer to a numeric type not wide enough to store the address"
}

/// Returns the size in bits of an integral type.
/// Will return 0 if the type is not an int or uint variant
fn int_ty_to_nbits(typ: Ty<'_>, tcx: TyCtxt<'_>) -> u64 {
    match typ.kind() {
        ty::Int(i) => match i {
            IntTy::Isize => tcx.data_layout.pointer_size.bits(),
            IntTy::I8 => 8,
            IntTy::I16 => 16,
            IntTy::I32 => 32,
            IntTy::I64 => 64,
            IntTy::I128 => 128,
        },
        ty::Uint(i) => match i {
            UintTy::Usize => tcx.data_layout.pointer_size.bits(),
            UintTy::U8 => 8,
            UintTy::U16 => 16,
            UintTy::U32 => 32,
            UintTy::U64 => 64,
            UintTy::U128 => 128,
        },
        _ => 0,
    }
}

fn is_isize_or_usize(typ: Ty<'_>) -> bool {
    matches!(typ.kind(), ty::Int(IntTy::Isize) | ty::Uint(UintTy::Usize))
}

fn span_precision_loss_lint(cx: &LateContext<'_>, expr: &Expr<'_>, cast_from: Ty<'_>, cast_to_f64: bool) {
    let mantissa_nbits = if cast_to_f64 { 52 } else { 23 };
    let arch_dependent = is_isize_or_usize(cast_from) && cast_to_f64;
    let arch_dependent_str = "on targets with 64-bit wide pointers ";
    let from_nbits_str = if arch_dependent {
        "64".to_owned()
    } else if is_isize_or_usize(cast_from) {
        "32 or 64".to_owned()
    } else {
        int_ty_to_nbits(cast_from, cx.tcx).to_string()
    };
    span_lint(
        cx,
        CAST_PRECISION_LOSS,
        expr.span,
        &format!(
            "casting `{0}` to `{1}` causes a loss of precision {2}(`{0}` is {3} bits wide, \
             but `{1}`'s mantissa is only {4} bits wide)",
            cast_from,
            if cast_to_f64 { "f64" } else { "f32" },
            if arch_dependent { arch_dependent_str } else { "" },
            from_nbits_str,
            mantissa_nbits
        ),
    );
}

fn should_strip_parens(op: &Expr<'_>, snip: &str) -> bool {
    if let ExprKind::Binary(_, _, _) = op.kind {
        if snip.starts_with('(') && snip.ends_with(')') {
            return true;
        }
    }
    false
}

fn span_lossless_lint(cx: &LateContext<'_>, expr: &Expr<'_>, op: &Expr<'_>, cast_from: Ty<'_>, cast_to: Ty<'_>) {
    // Do not suggest using From in consts/statics until it is valid to do so (see #2267).
    if in_constant(cx, expr.hir_id) {
        return;
    }
    // The suggestion is to use a function call, so if the original expression
    // has parens on the outside, they are no longer needed.
    let mut applicability = Applicability::MachineApplicable;
    let opt = snippet_opt(cx, op.span);
    let sugg = opt.as_ref().map_or_else(
        || {
            applicability = Applicability::HasPlaceholders;
            ".."
        },
        |snip| {
            if should_strip_parens(op, snip) {
                &snip[1..snip.len() - 1]
            } else {
                snip.as_str()
            }
        },
    );

    span_lint_and_sugg(
        cx,
        CAST_LOSSLESS,
        expr.span,
        &format!(
            "casting `{}` to `{}` may become silently lossy if you later change the type",
            cast_from, cast_to
        ),
        "try",
        format!("{}::from({})", cast_to, sugg),
        applicability,
    );
}

enum ArchSuffix {
    _32,
    _64,
    None,
}

fn check_loss_of_sign(cx: &LateContext<'_>, expr: &Expr<'_>, op: &Expr<'_>, cast_from: Ty<'_>, cast_to: Ty<'_>) {
    if !cast_from.is_signed() || cast_to.is_signed() {
        return;
    }

    // don't lint for positive constants
    let const_val = constant(cx, &cx.typeck_results(), op);
    if_chain! {
        if let Some((const_val, _)) = const_val;
        if let Constant::Int(n) = const_val;
        if let ty::Int(ity) = *cast_from.kind();
        if sext(cx.tcx, n, ity) >= 0;
        then {
            return
        }
    }

    // don't lint for the result of methods that always return non-negative values
    if let ExprKind::MethodCall(ref path, _, _, _) = op.kind {
        let mut method_name = path.ident.name.as_str();
        let allowed_methods = ["abs", "checked_abs", "rem_euclid", "checked_rem_euclid"];

        if_chain! {
            if method_name == "unwrap";
            if let Some(arglist) = method_chain_args(op, &["unwrap"]);
            if let ExprKind::MethodCall(ref inner_path, _, _, _) = &arglist[0][0].kind;
            then {
                method_name = inner_path.ident.name.as_str();
            }
        }

        if allowed_methods.iter().any(|&name| method_name == name) {
            return;
        }
    }

    span_lint(
        cx,
        CAST_SIGN_LOSS,
        expr.span,
        &format!(
            "casting `{}` to `{}` may lose the sign of the value",
            cast_from, cast_to
        ),
    );
}

fn check_truncation_and_wrapping(cx: &LateContext<'_>, expr: &Expr<'_>, cast_from: Ty<'_>, cast_to: Ty<'_>) {
    let arch_64_suffix = " on targets with 64-bit wide pointers";
    let arch_32_suffix = " on targets with 32-bit wide pointers";
    let cast_unsigned_to_signed = !cast_from.is_signed() && cast_to.is_signed();
    let from_nbits = int_ty_to_nbits(cast_from, cx.tcx);
    let to_nbits = int_ty_to_nbits(cast_to, cx.tcx);
    let (span_truncation, suffix_truncation, span_wrap, suffix_wrap) =
        match (is_isize_or_usize(cast_from), is_isize_or_usize(cast_to)) {
            (true, true) | (false, false) => (
                to_nbits < from_nbits,
                ArchSuffix::None,
                to_nbits == from_nbits && cast_unsigned_to_signed,
                ArchSuffix::None,
            ),
            (true, false) => (
                to_nbits <= 32,
                if to_nbits == 32 {
                    ArchSuffix::_64
                } else {
                    ArchSuffix::None
                },
                to_nbits <= 32 && cast_unsigned_to_signed,
                ArchSuffix::_32,
            ),
            (false, true) => (
                from_nbits == 64,
                ArchSuffix::_32,
                cast_unsigned_to_signed,
                if from_nbits == 64 {
                    ArchSuffix::_64
                } else {
                    ArchSuffix::_32
                },
            ),
        };
    if span_truncation {
        span_lint(
            cx,
            CAST_POSSIBLE_TRUNCATION,
            expr.span,
            &format!(
                "casting `{}` to `{}` may truncate the value{}",
                cast_from,
                cast_to,
                match suffix_truncation {
                    ArchSuffix::_32 => arch_32_suffix,
                    ArchSuffix::_64 => arch_64_suffix,
                    ArchSuffix::None => "",
                }
            ),
        );
    }
    if span_wrap {
        span_lint(
            cx,
            CAST_POSSIBLE_WRAP,
            expr.span,
            &format!(
                "casting `{}` to `{}` may wrap around the value{}",
                cast_from,
                cast_to,
                match suffix_wrap {
                    ArchSuffix::_32 => arch_32_suffix,
                    ArchSuffix::_64 => arch_64_suffix,
                    ArchSuffix::None => "",
                }
            ),
        );
    }
}

fn check_lossless(cx: &LateContext<'_>, expr: &Expr<'_>, op: &Expr<'_>, cast_from: Ty<'_>, cast_to: Ty<'_>) {
    let cast_signed_to_unsigned = cast_from.is_signed() && !cast_to.is_signed();
    let from_nbits = int_ty_to_nbits(cast_from, cx.tcx);
    let to_nbits = int_ty_to_nbits(cast_to, cx.tcx);
    if !is_isize_or_usize(cast_from) && !is_isize_or_usize(cast_to) && from_nbits < to_nbits && !cast_signed_to_unsigned
    {
        span_lossless_lint(cx, expr, op, cast_from, cast_to);
    }
}

declare_lint_pass!(Casts => [
    CAST_PRECISION_LOSS,
    CAST_SIGN_LOSS,
    CAST_POSSIBLE_TRUNCATION,
    CAST_POSSIBLE_WRAP,
    CAST_LOSSLESS,
    UNNECESSARY_CAST,
    CAST_PTR_ALIGNMENT,
    FN_TO_NUMERIC_CAST,
    FN_TO_NUMERIC_CAST_WITH_TRUNCATION,
]);

// Check if the given type is either `core::ffi::c_void` or
// one of the platform specific `libc::<platform>::c_void` of libc.
fn is_c_void(cx: &LateContext<'_>, ty: Ty<'_>) -> bool {
    if let ty::Adt(adt, _) = ty.kind() {
        let names = cx.get_def_path(adt.did);

        if names.is_empty() {
            return false;
        }
        if names[0] == sym!(libc) || names[0] == sym::core && *names.last().unwrap() == sym!(c_void) {
            return true;
        }
    }
    false
}

/// Returns the mantissa bits wide of a fp type.
/// Will return 0 if the type is not a fp
fn fp_ty_mantissa_nbits(typ: Ty<'_>) -> u32 {
    match typ.kind() {
        ty::Float(FloatTy::F32) => 23,
        ty::Float(FloatTy::F64) | ty::Infer(InferTy::FloatVar(_)) => 52,
        _ => 0,
    }
}

impl<'tcx> LateLintPass<'tcx> for Casts {
    fn check_expr(&mut self, cx: &LateContext<'tcx>, expr: &'tcx Expr<'_>) {
        if expr.span.from_expansion() {
            return;
        }
        if let ExprKind::Cast(ref ex, _) = expr.kind {
            let (cast_from, cast_to) = (cx.typeck_results().expr_ty(ex), cx.typeck_results().expr_ty(expr));
            lint_fn_to_numeric_cast(cx, expr, ex, cast_from, cast_to);
            if let ExprKind::Lit(ref lit) = ex.kind {
                if_chain! {
                    if let LitKind::Int(n, _) = lit.node;
                    if let Some(src) = snippet_opt(cx, lit.span);
                    if cast_to.is_floating_point();
                    if let Some(num_lit) = NumericLiteral::from_lit_kind(&src, &lit.node);
                    let from_nbits = 128 - n.leading_zeros();
                    let to_nbits = fp_ty_mantissa_nbits(cast_to);
                    if from_nbits != 0 && to_nbits != 0 && from_nbits <= to_nbits && num_lit.is_decimal();
                    then {
                        span_lint_and_sugg(
                            cx,
                            UNNECESSARY_CAST,
                            expr.span,
                            &format!("casting integer literal to `{}` is unnecessary", cast_to),
                            "try",
                            format!("{}_{}", n, cast_to),
                            Applicability::MachineApplicable,
                        );
                        return;
                    }
                }
                match lit.node {
                    LitKind::Int(_, LitIntType::Unsuffixed) | LitKind::Float(_, LitFloatType::Unsuffixed) => {},
                    _ => {
                        if cast_from.kind() == cast_to.kind() && !in_external_macro(cx.sess(), expr.span) {
                            span_lint(
                                cx,
                                UNNECESSARY_CAST,
                                expr.span,
                                &format!(
                                    "casting to the same type is unnecessary (`{}` -> `{}`)",
                                    cast_from, cast_to
                                ),
                            );
                        }
                    },
                }
            }
            if cast_from.is_numeric() && cast_to.is_numeric() && !in_external_macro(cx.sess(), expr.span) {
                lint_numeric_casts(cx, expr, ex, cast_from, cast_to);
            }

            lint_cast_ptr_alignment(cx, expr, cast_from, cast_to);
        }
    }
}

fn lint_numeric_casts<'tcx>(
    cx: &LateContext<'tcx>,
    expr: &Expr<'tcx>,
    cast_expr: &Expr<'_>,
    cast_from: Ty<'tcx>,
    cast_to: Ty<'tcx>,
) {
    match (cast_from.is_integral(), cast_to.is_integral()) {
        (true, false) => {
            let from_nbits = int_ty_to_nbits(cast_from, cx.tcx);
            let to_nbits = if let ty::Float(FloatTy::F32) = cast_to.kind() {
                32
            } else {
                64
            };
            if is_isize_or_usize(cast_from) || from_nbits >= to_nbits {
                span_precision_loss_lint(cx, expr, cast_from, to_nbits == 64);
            }
            if from_nbits < to_nbits {
                span_lossless_lint(cx, expr, cast_expr, cast_from, cast_to);
            }
        },
        (false, true) => {
            span_lint(
                cx,
                CAST_POSSIBLE_TRUNCATION,
                expr.span,
                &format!("casting `{}` to `{}` may truncate the value", cast_from, cast_to),
            );
            if !cast_to.is_signed() {
                span_lint(
                    cx,
                    CAST_SIGN_LOSS,
                    expr.span,
                    &format!(
                        "casting `{}` to `{}` may lose the sign of the value",
                        cast_from, cast_to
                    ),
                );
            }
        },
        (true, true) => {
            check_loss_of_sign(cx, expr, cast_expr, cast_from, cast_to);
            check_truncation_and_wrapping(cx, expr, cast_from, cast_to);
            check_lossless(cx, expr, cast_expr, cast_from, cast_to);
        },
        (false, false) => {
            if let (&ty::Float(FloatTy::F64), &ty::Float(FloatTy::F32)) = (&cast_from.kind(), &cast_to.kind()) {
                span_lint(
                    cx,
                    CAST_POSSIBLE_TRUNCATION,
                    expr.span,
                    "casting `f64` to `f32` may truncate the value",
                );
            }
            if let (&ty::Float(FloatTy::F32), &ty::Float(FloatTy::F64)) = (&cast_from.kind(), &cast_to.kind()) {
                span_lossless_lint(cx, expr, cast_expr, cast_from, cast_to);
            }
        },
    }
}

fn lint_cast_ptr_alignment<'tcx>(cx: &LateContext<'tcx>, expr: &Expr<'_>, cast_from: Ty<'tcx>, cast_to: Ty<'tcx>) {
    if_chain! {
        if let ty::RawPtr(from_ptr_ty) = &cast_from.kind();
        if let ty::RawPtr(to_ptr_ty) = &cast_to.kind();
        if let Ok(from_layout) = cx.layout_of(from_ptr_ty.ty);
        if let Ok(to_layout) = cx.layout_of(to_ptr_ty.ty);
        if from_layout.align.abi < to_layout.align.abi;
        // with c_void, we inherently need to trust the user
        if !is_c_void(cx, from_ptr_ty.ty);
        // when casting from a ZST, we don't know enough to properly lint
        if !from_layout.is_zst();
        then {
            span_lint(
                cx,
                CAST_PTR_ALIGNMENT,
                expr.span,
                &format!(
                    "casting from `{}` to a more-strictly-aligned pointer (`{}`) ({} < {} bytes)",
                    cast_from,
                    cast_to,
                    from_layout.align.abi.bytes(),
                    to_layout.align.abi.bytes(),
                ),
            );
        }
    }
}

fn lint_fn_to_numeric_cast(
    cx: &LateContext<'_>,
    expr: &Expr<'_>,
    cast_expr: &Expr<'_>,
    cast_from: Ty<'_>,
    cast_to: Ty<'_>,
) {
    // We only want to check casts to `ty::Uint` or `ty::Int`
    match cast_to.kind() {
        ty::Uint(_) | ty::Int(..) => { /* continue on */ },
        _ => return,
    }
    match cast_from.kind() {
        ty::FnDef(..) | ty::FnPtr(_) => {
            let mut applicability = Applicability::MaybeIncorrect;
            let from_snippet = snippet_with_applicability(cx, cast_expr.span, "x", &mut applicability);

            let to_nbits = int_ty_to_nbits(cast_to, cx.tcx);
            if to_nbits < cx.tcx.data_layout.pointer_size.bits() {
                span_lint_and_sugg(
                    cx,
                    FN_TO_NUMERIC_CAST_WITH_TRUNCATION,
                    expr.span,
                    &format!(
                        "casting function pointer `{}` to `{}`, which truncates the value",
                        from_snippet, cast_to
                    ),
                    "try",
                    format!("{} as usize", from_snippet),
                    applicability,
                );
            } else if *cast_to.kind() != ty::Uint(UintTy::Usize) {
                span_lint_and_sugg(
                    cx,
                    FN_TO_NUMERIC_CAST,
                    expr.span,
                    &format!("casting function pointer `{}` to `{}`", from_snippet, cast_to),
                    "try",
                    format!("{} as usize", from_snippet),
                    applicability,
                );
            }
        },
        _ => {},
    }
}

declare_clippy_lint! {
    /// **What it does:** Checks for types used in structs, parameters and `let`
    /// declarations above a certain complexity threshold.
    ///
    /// **Why is this bad?** Too complex types make the code less readable. Consider
    /// using a `type` definition to simplify them.
    ///
    /// **Known problems:** None.
    ///
    /// **Example:**
    /// ```rust
    /// # use std::rc::Rc;
    /// struct Foo {
    ///     inner: Rc<Vec<Vec<Box<(u32, u32, u32, u32)>>>>,
    /// }
    /// ```
    pub TYPE_COMPLEXITY,
    complexity,
    "usage of very complex types that might be better factored into `type` definitions"
}

pub struct TypeComplexity {
    threshold: u64,
}

impl TypeComplexity {
    #[must_use]
    pub fn new(threshold: u64) -> Self {
        Self { threshold }
    }
}

impl_lint_pass!(TypeComplexity => [TYPE_COMPLEXITY]);

impl<'tcx> LateLintPass<'tcx> for TypeComplexity {
    fn check_fn(
        &mut self,
        cx: &LateContext<'tcx>,
        _: FnKind<'tcx>,
        decl: &'tcx FnDecl<'_>,
        _: &'tcx Body<'_>,
        _: Span,
        _: HirId,
    ) {
        self.check_fndecl(cx, decl);
    }

    fn check_struct_field(&mut self, cx: &LateContext<'tcx>, field: &'tcx hir::StructField<'_>) {
        // enum variants are also struct fields now
        self.check_type(cx, &field.ty);
    }

    fn check_item(&mut self, cx: &LateContext<'tcx>, item: &'tcx Item<'_>) {
        match item.kind {
            ItemKind::Static(ref ty, _, _) | ItemKind::Const(ref ty, _) => self.check_type(cx, ty),
            // functions, enums, structs, impls and traits are covered
            _ => (),
        }
    }

    fn check_trait_item(&mut self, cx: &LateContext<'tcx>, item: &'tcx TraitItem<'_>) {
        match item.kind {
            TraitItemKind::Const(ref ty, _) | TraitItemKind::Type(_, Some(ref ty)) => self.check_type(cx, ty),
            TraitItemKind::Fn(FnSig { ref decl, .. }, TraitFn::Required(_)) => self.check_fndecl(cx, decl),
            // methods with default impl are covered by check_fn
            _ => (),
        }
    }

    fn check_impl_item(&mut self, cx: &LateContext<'tcx>, item: &'tcx ImplItem<'_>) {
        match item.kind {
            ImplItemKind::Const(ref ty, _) | ImplItemKind::TyAlias(ref ty) => self.check_type(cx, ty),
            // methods are covered by check_fn
            _ => (),
        }
    }

    fn check_local(&mut self, cx: &LateContext<'tcx>, local: &'tcx Local<'_>) {
        if let Some(ref ty) = local.ty {
            self.check_type(cx, ty);
        }
    }
}

impl<'tcx> TypeComplexity {
    fn check_fndecl(&self, cx: &LateContext<'tcx>, decl: &'tcx FnDecl<'_>) {
        for arg in decl.inputs {
            self.check_type(cx, arg);
        }
        if let FnRetTy::Return(ref ty) = decl.output {
            self.check_type(cx, ty);
        }
    }

    fn check_type(&self, cx: &LateContext<'_>, ty: &hir::Ty<'_>) {
        if ty.span.from_expansion() {
            return;
        }
        let score = {
            let mut visitor = TypeComplexityVisitor { score: 0, nest: 1 };
            visitor.visit_ty(ty);
            visitor.score
        };

        if score > self.threshold {
            span_lint(
                cx,
                TYPE_COMPLEXITY,
                ty.span,
                "very complex type used. Consider factoring parts into `type` definitions",
            );
        }
    }
}

/// Walks a type and assigns a complexity score to it.
struct TypeComplexityVisitor {
    /// total complexity score of the type
    score: u64,
    /// current nesting level
    nest: u64,
}

impl<'tcx> Visitor<'tcx> for TypeComplexityVisitor {
    type Map = Map<'tcx>;

    fn visit_ty(&mut self, ty: &'tcx hir::Ty<'_>) {
        let (add_score, sub_nest) = match ty.kind {
            // _, &x and *x have only small overhead; don't mess with nesting level
            TyKind::Infer | TyKind::Ptr(..) | TyKind::Rptr(..) => (1, 0),

            // the "normal" components of a type: named types, arrays/tuples
            TyKind::Path(..) | TyKind::Slice(..) | TyKind::Tup(..) | TyKind::Array(..) => (10 * self.nest, 1),

            // function types bring a lot of overhead
            TyKind::BareFn(ref bare) if bare.abi == Abi::Rust => (50 * self.nest, 1),

            TyKind::TraitObject(ref param_bounds, _) => {
                let has_lifetime_parameters = param_bounds.iter().any(|bound| {
                    bound
                        .bound_generic_params
                        .iter()
                        .any(|gen| matches!(gen.kind, GenericParamKind::Lifetime { .. }))
                });
                if has_lifetime_parameters {
                    // complex trait bounds like A<'a, 'b>
                    (50 * self.nest, 1)
                } else {
                    // simple trait bounds like A + B
                    (20 * self.nest, 0)
                }
            },

            _ => (0, 0),
        };
        self.score += add_score;
        self.nest += sub_nest;
        walk_ty(self, ty);
        self.nest -= sub_nest;
    }
    fn nested_visit_map(&mut self) -> NestedVisitorMap<Self::Map> {
        NestedVisitorMap::None
    }
}

declare_clippy_lint! {
    /// **What it does:** Checks for expressions where a character literal is cast
    /// to `u8` and suggests using a byte literal instead.
    ///
    /// **Why is this bad?** In general, casting values to smaller types is
    /// error-prone and should be avoided where possible. In the particular case of
    /// converting a character literal to u8, it is easy to avoid by just using a
    /// byte literal instead. As an added bonus, `b'a'` is even slightly shorter
    /// than `'a' as u8`.
    ///
    /// **Known problems:** None.
    ///
    /// **Example:**
    /// ```rust,ignore
    /// 'x' as u8
    /// ```
    ///
    /// A better version, using the byte literal:
    ///
    /// ```rust,ignore
    /// b'x'
    /// ```
    pub CHAR_LIT_AS_U8,
    complexity,
    "casting a character literal to `u8` truncates"
}

declare_lint_pass!(CharLitAsU8 => [CHAR_LIT_AS_U8]);

impl<'tcx> LateLintPass<'tcx> for CharLitAsU8 {
    fn check_expr(&mut self, cx: &LateContext<'tcx>, expr: &'tcx Expr<'_>) {
        if_chain! {
            if !expr.span.from_expansion();
            if let ExprKind::Cast(e, _) = &expr.kind;
            if let ExprKind::Lit(l) = &e.kind;
            if let LitKind::Char(c) = l.node;
            if ty::Uint(UintTy::U8) == *cx.typeck_results().expr_ty(expr).kind();
            then {
                let mut applicability = Applicability::MachineApplicable;
                let snippet = snippet_with_applicability(cx, e.span, "'x'", &mut applicability);

                span_lint_and_then(
                    cx,
                    CHAR_LIT_AS_U8,
                    expr.span,
                    "casting a character literal to `u8` truncates",
                    |diag| {
                        diag.note("`char` is four bytes wide, but `u8` is a single byte");

                        if c.is_ascii() {
                            diag.span_suggestion(
                                expr.span,
                                "use a byte literal instead",
                                format!("b{}", snippet),
                                applicability,
                            );
                        }
                });
            }
        }
    }
}

declare_clippy_lint! {
    /// **What it does:** Checks for comparisons where one side of the relation is
    /// either the minimum or maximum value for its type and warns if it involves a
    /// case that is always true or always false. Only integer and boolean types are
    /// checked.
    ///
    /// **Why is this bad?** An expression like `min <= x` may misleadingly imply
    /// that it is possible for `x` to be less than the minimum. Expressions like
    /// `max < x` are probably mistakes.
    ///
    /// **Known problems:** For `usize` the size of the current compile target will
    /// be assumed (e.g., 64 bits on 64 bit systems). This means code that uses such
    /// a comparison to detect target pointer width will trigger this lint. One can
    /// use `mem::sizeof` and compare its value or conditional compilation
    /// attributes
    /// like `#[cfg(target_pointer_width = "64")] ..` instead.
    ///
    /// **Example:**
    ///
    /// ```rust
    /// let vec: Vec<isize> = Vec::new();
    /// if vec.len() <= 0 {}
    /// if 100 > i32::MAX {}
    /// ```
    pub ABSURD_EXTREME_COMPARISONS,
    correctness,
    "a comparison with a maximum or minimum value that is always true or false"
}

declare_lint_pass!(AbsurdExtremeComparisons => [ABSURD_EXTREME_COMPARISONS]);

enum ExtremeType {
    Minimum,
    Maximum,
}

struct ExtremeExpr<'a> {
    which: ExtremeType,
    expr: &'a Expr<'a>,
}

enum AbsurdComparisonResult {
    AlwaysFalse,
    AlwaysTrue,
    InequalityImpossible,
}

fn is_cast_between_fixed_and_target<'tcx>(cx: &LateContext<'tcx>, expr: &'tcx Expr<'tcx>) -> bool {
    if let ExprKind::Cast(ref cast_exp, _) = expr.kind {
        let precast_ty = cx.typeck_results().expr_ty(cast_exp);
        let cast_ty = cx.typeck_results().expr_ty(expr);

        return is_isize_or_usize(precast_ty) != is_isize_or_usize(cast_ty);
    }

    false
}

fn detect_absurd_comparison<'tcx>(
    cx: &LateContext<'tcx>,
    op: BinOpKind,
    lhs: &'tcx Expr<'_>,
    rhs: &'tcx Expr<'_>,
) -> Option<(ExtremeExpr<'tcx>, AbsurdComparisonResult)> {
    use crate::types::AbsurdComparisonResult::{AlwaysFalse, AlwaysTrue, InequalityImpossible};
    use crate::types::ExtremeType::{Maximum, Minimum};
    use crate::utils::comparisons::{normalize_comparison, Rel};

    // absurd comparison only makes sense on primitive types
    // primitive types don't implement comparison operators with each other
    if cx.typeck_results().expr_ty(lhs) != cx.typeck_results().expr_ty(rhs) {
        return None;
    }

    // comparisons between fix sized types and target sized types are considered unanalyzable
    if is_cast_between_fixed_and_target(cx, lhs) || is_cast_between_fixed_and_target(cx, rhs) {
        return None;
    }

    let (rel, normalized_lhs, normalized_rhs) = normalize_comparison(op, lhs, rhs)?;

    let lx = detect_extreme_expr(cx, normalized_lhs);
    let rx = detect_extreme_expr(cx, normalized_rhs);

    Some(match rel {
        Rel::Lt => {
            match (lx, rx) {
                (Some(l @ ExtremeExpr { which: Maximum, .. }), _) => (l, AlwaysFalse), // max < x
                (_, Some(r @ ExtremeExpr { which: Minimum, .. })) => (r, AlwaysFalse), // x < min
                _ => return None,
            }
        },
        Rel::Le => {
            match (lx, rx) {
                (Some(l @ ExtremeExpr { which: Minimum, .. }), _) => (l, AlwaysTrue), // min <= x
                (Some(l @ ExtremeExpr { which: Maximum, .. }), _) => (l, InequalityImpossible), // max <= x
                (_, Some(r @ ExtremeExpr { which: Minimum, .. })) => (r, InequalityImpossible), // x <= min
                (_, Some(r @ ExtremeExpr { which: Maximum, .. })) => (r, AlwaysTrue), // x <= max
                _ => return None,
            }
        },
        Rel::Ne | Rel::Eq => return None,
    })
}

fn detect_extreme_expr<'tcx>(cx: &LateContext<'tcx>, expr: &'tcx Expr<'_>) -> Option<ExtremeExpr<'tcx>> {
    use crate::types::ExtremeType::{Maximum, Minimum};

    let ty = cx.typeck_results().expr_ty(expr);

    let cv = constant(cx, cx.typeck_results(), expr)?.0;

    let which = match (ty.kind(), cv) {
        (&ty::Bool, Constant::Bool(false)) | (&ty::Uint(_), Constant::Int(0)) => Minimum,
        (&ty::Int(ity), Constant::Int(i)) if i == unsext(cx.tcx, i128::MIN >> (128 - int_bits(cx.tcx, ity)), ity) => {
            Minimum
        },

        (&ty::Bool, Constant::Bool(true)) => Maximum,
        (&ty::Int(ity), Constant::Int(i)) if i == unsext(cx.tcx, i128::MAX >> (128 - int_bits(cx.tcx, ity)), ity) => {
            Maximum
        },
        (&ty::Uint(uty), Constant::Int(i)) if clip(cx.tcx, u128::MAX, uty) == i => Maximum,

        _ => return None,
    };
    Some(ExtremeExpr { which, expr })
}

impl<'tcx> LateLintPass<'tcx> for AbsurdExtremeComparisons {
    fn check_expr(&mut self, cx: &LateContext<'tcx>, expr: &'tcx Expr<'_>) {
        use crate::types::AbsurdComparisonResult::{AlwaysFalse, AlwaysTrue, InequalityImpossible};
        use crate::types::ExtremeType::{Maximum, Minimum};

        if let ExprKind::Binary(ref cmp, ref lhs, ref rhs) = expr.kind {
            if let Some((culprit, result)) = detect_absurd_comparison(cx, cmp.node, lhs, rhs) {
                if !expr.span.from_expansion() {
                    let msg = "this comparison involving the minimum or maximum element for this \
                               type contains a case that is always true or always false";

                    let conclusion = match result {
                        AlwaysFalse => "this comparison is always false".to_owned(),
                        AlwaysTrue => "this comparison is always true".to_owned(),
                        InequalityImpossible => format!(
                            "the case where the two sides are not equal never occurs, consider using `{} == {}` \
                             instead",
                            snippet(cx, lhs.span, "lhs"),
                            snippet(cx, rhs.span, "rhs")
                        ),
                    };

                    let help = format!(
                        "because `{}` is the {} value for this type, {}",
                        snippet(cx, culprit.expr.span, "x"),
                        match culprit.which {
                            Minimum => "minimum",
                            Maximum => "maximum",
                        },
                        conclusion
                    );

                    span_lint_and_help(cx, ABSURD_EXTREME_COMPARISONS, expr.span, msg, None, &help);
                }
            }
        }
    }
}

declare_clippy_lint! {
    /// **What it does:** Checks for comparisons where the relation is always either
    /// true or false, but where one side has been upcast so that the comparison is
    /// necessary. Only integer types are checked.
    ///
    /// **Why is this bad?** An expression like `let x : u8 = ...; (x as u32) > 300`
    /// will mistakenly imply that it is possible for `x` to be outside the range of
    /// `u8`.
    ///
    /// **Known problems:**
    /// https://github.com/rust-lang/rust-clippy/issues/886
    ///
    /// **Example:**
    /// ```rust
    /// let x: u8 = 1;
    /// (x as u32) > 300;
    /// ```
    pub INVALID_UPCAST_COMPARISONS,
    pedantic,
    "a comparison involving an upcast which is always true or false"
}

declare_lint_pass!(InvalidUpcastComparisons => [INVALID_UPCAST_COMPARISONS]);

#[derive(Copy, Clone, Debug, Eq)]
enum FullInt {
    S(i128),
    U(u128),
}

impl FullInt {
    #[allow(clippy::cast_sign_loss)]
    #[must_use]
    fn cmp_s_u(s: i128, u: u128) -> Ordering {
        if s < 0 {
            Ordering::Less
        } else if u > (i128::MAX as u128) {
            Ordering::Greater
        } else {
            (s as u128).cmp(&u)
        }
    }
}

impl PartialEq for FullInt {
    #[must_use]
    fn eq(&self, other: &Self) -> bool {
        self.partial_cmp(other).expect("`partial_cmp` only returns `Some(_)`") == Ordering::Equal
    }
}

impl PartialOrd for FullInt {
    #[must_use]
    fn partial_cmp(&self, other: &Self) -> Option<Ordering> {
        Some(match (self, other) {
            (&Self::S(s), &Self::S(o)) => s.cmp(&o),
            (&Self::U(s), &Self::U(o)) => s.cmp(&o),
            (&Self::S(s), &Self::U(o)) => Self::cmp_s_u(s, o),
            (&Self::U(s), &Self::S(o)) => Self::cmp_s_u(o, s).reverse(),
        })
    }
}

impl Ord for FullInt {
    #[must_use]
    fn cmp(&self, other: &Self) -> Ordering {
        self.partial_cmp(other)
            .expect("`partial_cmp` for FullInt can never return `None`")
    }
}

fn numeric_cast_precast_bounds<'a>(cx: &LateContext<'_>, expr: &'a Expr<'_>) -> Option<(FullInt, FullInt)> {
    if let ExprKind::Cast(ref cast_exp, _) = expr.kind {
        let pre_cast_ty = cx.typeck_results().expr_ty(cast_exp);
        let cast_ty = cx.typeck_results().expr_ty(expr);
        // if it's a cast from i32 to u32 wrapping will invalidate all these checks
        if cx.layout_of(pre_cast_ty).ok().map(|l| l.size) == cx.layout_of(cast_ty).ok().map(|l| l.size) {
            return None;
        }
        match pre_cast_ty.kind() {
            ty::Int(int_ty) => Some(match int_ty {
                IntTy::I8 => (FullInt::S(i128::from(i8::MIN)), FullInt::S(i128::from(i8::MAX))),
                IntTy::I16 => (FullInt::S(i128::from(i16::MIN)), FullInt::S(i128::from(i16::MAX))),
                IntTy::I32 => (FullInt::S(i128::from(i32::MIN)), FullInt::S(i128::from(i32::MAX))),
                IntTy::I64 => (FullInt::S(i128::from(i64::MIN)), FullInt::S(i128::from(i64::MAX))),
                IntTy::I128 => (FullInt::S(i128::MIN), FullInt::S(i128::MAX)),
                IntTy::Isize => (FullInt::S(isize::MIN as i128), FullInt::S(isize::MAX as i128)),
            }),
            ty::Uint(uint_ty) => Some(match uint_ty {
                UintTy::U8 => (FullInt::U(u128::from(u8::MIN)), FullInt::U(u128::from(u8::MAX))),
                UintTy::U16 => (FullInt::U(u128::from(u16::MIN)), FullInt::U(u128::from(u16::MAX))),
                UintTy::U32 => (FullInt::U(u128::from(u32::MIN)), FullInt::U(u128::from(u32::MAX))),
                UintTy::U64 => (FullInt::U(u128::from(u64::MIN)), FullInt::U(u128::from(u64::MAX))),
                UintTy::U128 => (FullInt::U(u128::MIN), FullInt::U(u128::MAX)),
                UintTy::Usize => (FullInt::U(usize::MIN as u128), FullInt::U(usize::MAX as u128)),
            }),
            _ => None,
        }
    } else {
        None
    }
}

fn node_as_const_fullint<'tcx>(cx: &LateContext<'tcx>, expr: &'tcx Expr<'_>) -> Option<FullInt> {
    let val = constant(cx, cx.typeck_results(), expr)?.0;
    if let Constant::Int(const_int) = val {
        match *cx.typeck_results().expr_ty(expr).kind() {
            ty::Int(ity) => Some(FullInt::S(sext(cx.tcx, const_int, ity))),
            ty::Uint(_) => Some(FullInt::U(const_int)),
            _ => None,
        }
    } else {
        None
    }
}

fn err_upcast_comparison(cx: &LateContext<'_>, span: Span, expr: &Expr<'_>, always: bool) {
    if let ExprKind::Cast(ref cast_val, _) = expr.kind {
        span_lint(
            cx,
            INVALID_UPCAST_COMPARISONS,
            span,
            &format!(
                "because of the numeric bounds on `{}` prior to casting, this expression is always {}",
                snippet(cx, cast_val.span, "the expression"),
                if always { "true" } else { "false" },
            ),
        );
    }
}

fn upcast_comparison_bounds_err<'tcx>(
    cx: &LateContext<'tcx>,
    span: Span,
    rel: comparisons::Rel,
    lhs_bounds: Option<(FullInt, FullInt)>,
    lhs: &'tcx Expr<'_>,
    rhs: &'tcx Expr<'_>,
    invert: bool,
) {
    use crate::utils::comparisons::Rel;

    if let Some((lb, ub)) = lhs_bounds {
        if let Some(norm_rhs_val) = node_as_const_fullint(cx, rhs) {
            if rel == Rel::Eq || rel == Rel::Ne {
                if norm_rhs_val < lb || norm_rhs_val > ub {
                    err_upcast_comparison(cx, span, lhs, rel == Rel::Ne);
                }
            } else if match rel {
                Rel::Lt => {
                    if invert {
                        norm_rhs_val < lb
                    } else {
                        ub < norm_rhs_val
                    }
                },
                Rel::Le => {
                    if invert {
                        norm_rhs_val <= lb
                    } else {
                        ub <= norm_rhs_val
                    }
                },
                Rel::Eq | Rel::Ne => unreachable!(),
            } {
                err_upcast_comparison(cx, span, lhs, true)
            } else if match rel {
                Rel::Lt => {
                    if invert {
                        norm_rhs_val >= ub
                    } else {
                        lb >= norm_rhs_val
                    }
                },
                Rel::Le => {
                    if invert {
                        norm_rhs_val > ub
                    } else {
                        lb > norm_rhs_val
                    }
                },
                Rel::Eq | Rel::Ne => unreachable!(),
            } {
                err_upcast_comparison(cx, span, lhs, false)
            }
        }
    }
}

impl<'tcx> LateLintPass<'tcx> for InvalidUpcastComparisons {
    fn check_expr(&mut self, cx: &LateContext<'tcx>, expr: &'tcx Expr<'_>) {
        if let ExprKind::Binary(ref cmp, ref lhs, ref rhs) = expr.kind {
            let normalized = comparisons::normalize_comparison(cmp.node, lhs, rhs);
            let (rel, normalized_lhs, normalized_rhs) = if let Some(val) = normalized {
                val
            } else {
                return;
            };

            let lhs_bounds = numeric_cast_precast_bounds(cx, normalized_lhs);
            let rhs_bounds = numeric_cast_precast_bounds(cx, normalized_rhs);

            upcast_comparison_bounds_err(cx, expr.span, rel, lhs_bounds, normalized_lhs, normalized_rhs, false);
            upcast_comparison_bounds_err(cx, expr.span, rel, rhs_bounds, normalized_rhs, normalized_lhs, true);
        }
    }
}

declare_clippy_lint! {
    /// **What it does:** Checks for public `impl` or `fn` missing generalization
    /// over different hashers and implicitly defaulting to the default hashing
    /// algorithm (`SipHash`).
    ///
    /// **Why is this bad?** `HashMap` or `HashSet` with custom hashers cannot be
    /// used with them.
    ///
    /// **Known problems:** Suggestions for replacing constructors can contain
    /// false-positives. Also applying suggestions can require modification of other
    /// pieces of code, possibly including external crates.
    ///
    /// **Example:**
    /// ```rust
    /// # use std::collections::HashMap;
    /// # use std::hash::{Hash, BuildHasher};
    /// # trait Serialize {};
    /// impl<K: Hash + Eq, V> Serialize for HashMap<K, V> { }
    ///
    /// pub fn foo(map: &mut HashMap<i32, i32>) { }
    /// ```
    /// could be rewritten as
    /// ```rust
    /// # use std::collections::HashMap;
    /// # use std::hash::{Hash, BuildHasher};
    /// # trait Serialize {};
    /// impl<K: Hash + Eq, V, S: BuildHasher> Serialize for HashMap<K, V, S> { }
    ///
    /// pub fn foo<S: BuildHasher>(map: &mut HashMap<i32, i32, S>) { }
    /// ```
    pub IMPLICIT_HASHER,
    pedantic,
    "missing generalization over different hashers"
}

declare_lint_pass!(ImplicitHasher => [IMPLICIT_HASHER]);

impl<'tcx> LateLintPass<'tcx> for ImplicitHasher {
    #[allow(clippy::cast_possible_truncation, clippy::too_many_lines)]
    fn check_item(&mut self, cx: &LateContext<'tcx>, item: &'tcx Item<'_>) {
        use rustc_span::BytePos;

        fn suggestion<'tcx>(
            cx: &LateContext<'tcx>,
            diag: &mut DiagnosticBuilder<'_>,
            generics_span: Span,
            generics_suggestion_span: Span,
            target: &ImplicitHasherType<'_>,
            vis: ImplicitHasherConstructorVisitor<'_, '_, '_>,
        ) {
            let generics_snip = snippet(cx, generics_span, "");
            // trim `<` `>`
            let generics_snip = if generics_snip.is_empty() {
                ""
            } else {
                &generics_snip[1..generics_snip.len() - 1]
            };

            multispan_sugg(
                diag,
                "consider adding a type parameter",
                vec![
                    (
                        generics_suggestion_span,
                        format!(
                            "<{}{}S: ::std::hash::BuildHasher{}>",
                            generics_snip,
                            if generics_snip.is_empty() { "" } else { ", " },
                            if vis.suggestions.is_empty() {
                                ""
                            } else {
                                // request users to add `Default` bound so that generic constructors can be used
                                " + Default"
                            },
                        ),
                    ),
                    (
                        target.span(),
                        format!("{}<{}, S>", target.type_name(), target.type_arguments(),),
                    ),
                ],
            );

            if !vis.suggestions.is_empty() {
                multispan_sugg(diag, "...and use generic constructor", vis.suggestions);
            }
        }

        if !cx.access_levels.is_exported(item.hir_id) {
            return;
        }

        match item.kind {
            ItemKind::Impl {
                ref generics,
                self_ty: ref ty,
                ref items,
                ..
            } => {
                let mut vis = ImplicitHasherTypeVisitor::new(cx);
                vis.visit_ty(ty);

                for target in &vis.found {
                    if differing_macro_contexts(item.span, target.span()) {
                        return;
                    }

                    let generics_suggestion_span = generics.span.substitute_dummy({
                        let pos = snippet_opt(cx, item.span.until(target.span()))
                            .and_then(|snip| Some(item.span.lo() + BytePos(snip.find("impl")? as u32 + 4)));
                        if let Some(pos) = pos {
                            Span::new(pos, pos, item.span.data().ctxt)
                        } else {
                            return;
                        }
                    });

                    let mut ctr_vis = ImplicitHasherConstructorVisitor::new(cx, target);
                    for item in items.iter().map(|item| cx.tcx.hir().impl_item(item.id)) {
                        ctr_vis.visit_impl_item(item);
                    }

                    span_lint_and_then(
                        cx,
                        IMPLICIT_HASHER,
                        target.span(),
                        &format!(
                            "impl for `{}` should be generalized over different hashers",
                            target.type_name()
                        ),
                        move |diag| {
                            suggestion(cx, diag, generics.span, generics_suggestion_span, target, ctr_vis);
                        },
                    );
                }
            },
            ItemKind::Fn(ref sig, ref generics, body_id) => {
                let body = cx.tcx.hir().body(body_id);

                for ty in sig.decl.inputs {
                    let mut vis = ImplicitHasherTypeVisitor::new(cx);
                    vis.visit_ty(ty);

                    for target in &vis.found {
                        if in_external_macro(cx.sess(), generics.span) {
                            continue;
                        }
                        let generics_suggestion_span = generics.span.substitute_dummy({
                            let pos = snippet_opt(cx, item.span.until(body.params[0].pat.span))
                                .and_then(|snip| {
                                    let i = snip.find("fn")?;
                                    Some(item.span.lo() + BytePos((i + (&snip[i..]).find('(')?) as u32))
                                })
                                .expect("failed to create span for type parameters");
                            Span::new(pos, pos, item.span.data().ctxt)
                        });

                        let mut ctr_vis = ImplicitHasherConstructorVisitor::new(cx, target);
                        ctr_vis.visit_body(body);

                        span_lint_and_then(
                            cx,
                            IMPLICIT_HASHER,
                            target.span(),
                            &format!(
                                "parameter of type `{}` should be generalized over different hashers",
                                target.type_name()
                            ),
                            move |diag| {
                                suggestion(cx, diag, generics.span, generics_suggestion_span, target, ctr_vis);
                            },
                        );
                    }
                }
            },
            _ => {},
        }
    }
}

enum ImplicitHasherType<'tcx> {
    HashMap(Span, Ty<'tcx>, Cow<'static, str>, Cow<'static, str>),
    HashSet(Span, Ty<'tcx>, Cow<'static, str>),
}

impl<'tcx> ImplicitHasherType<'tcx> {
    /// Checks that `ty` is a target type without a `BuildHasher`.
    fn new(cx: &LateContext<'tcx>, hir_ty: &hir::Ty<'_>) -> Option<Self> {
        if let TyKind::Path(QPath::Resolved(None, ref path)) = hir_ty.kind {
            let params: Vec<_> = path
                .segments
                .last()
                .as_ref()?
                .args
                .as_ref()?
                .args
                .iter()
                .filter_map(|arg| match arg {
                    GenericArg::Type(ty) => Some(ty),
                    _ => None,
                })
                .collect();
            let params_len = params.len();

            let ty = hir_ty_to_ty(cx.tcx, hir_ty);

            if is_type_diagnostic_item(cx, ty, sym!(hashmap_type)) && params_len == 2 {
                Some(ImplicitHasherType::HashMap(
                    hir_ty.span,
                    ty,
                    snippet(cx, params[0].span, "K"),
                    snippet(cx, params[1].span, "V"),
                ))
            } else if is_type_diagnostic_item(cx, ty, sym!(hashset_type)) && params_len == 1 {
                Some(ImplicitHasherType::HashSet(
                    hir_ty.span,
                    ty,
                    snippet(cx, params[0].span, "T"),
                ))
            } else {
                None
            }
        } else {
            None
        }
    }

    fn type_name(&self) -> &'static str {
        match *self {
            ImplicitHasherType::HashMap(..) => "HashMap",
            ImplicitHasherType::HashSet(..) => "HashSet",
        }
    }

    fn type_arguments(&self) -> String {
        match *self {
            ImplicitHasherType::HashMap(.., ref k, ref v) => format!("{}, {}", k, v),
            ImplicitHasherType::HashSet(.., ref t) => format!("{}", t),
        }
    }

    fn ty(&self) -> Ty<'tcx> {
        match *self {
            ImplicitHasherType::HashMap(_, ty, ..) | ImplicitHasherType::HashSet(_, ty, ..) => ty,
        }
    }

    fn span(&self) -> Span {
        match *self {
            ImplicitHasherType::HashMap(span, ..) | ImplicitHasherType::HashSet(span, ..) => span,
        }
    }
}

struct ImplicitHasherTypeVisitor<'a, 'tcx> {
    cx: &'a LateContext<'tcx>,
    found: Vec<ImplicitHasherType<'tcx>>,
}

impl<'a, 'tcx> ImplicitHasherTypeVisitor<'a, 'tcx> {
    fn new(cx: &'a LateContext<'tcx>) -> Self {
        Self { cx, found: vec![] }
    }
}

impl<'a, 'tcx> Visitor<'tcx> for ImplicitHasherTypeVisitor<'a, 'tcx> {
    type Map = Map<'tcx>;

    fn visit_ty(&mut self, t: &'tcx hir::Ty<'_>) {
        if let Some(target) = ImplicitHasherType::new(self.cx, t) {
            self.found.push(target);
        }

        walk_ty(self, t);
    }

    fn nested_visit_map(&mut self) -> NestedVisitorMap<Self::Map> {
        NestedVisitorMap::None
    }
}

/// Looks for default-hasher-dependent constructors like `HashMap::new`.
struct ImplicitHasherConstructorVisitor<'a, 'b, 'tcx> {
    cx: &'a LateContext<'tcx>,
    maybe_typeck_results: Option<&'tcx TypeckResults<'tcx>>,
    target: &'b ImplicitHasherType<'tcx>,
    suggestions: BTreeMap<Span, String>,
}

impl<'a, 'b, 'tcx> ImplicitHasherConstructorVisitor<'a, 'b, 'tcx> {
    fn new(cx: &'a LateContext<'tcx>, target: &'b ImplicitHasherType<'tcx>) -> Self {
        Self {
            cx,
            maybe_typeck_results: cx.maybe_typeck_results(),
            target,
            suggestions: BTreeMap::new(),
        }
    }
}

impl<'a, 'b, 'tcx> Visitor<'tcx> for ImplicitHasherConstructorVisitor<'a, 'b, 'tcx> {
    type Map = Map<'tcx>;

    fn visit_body(&mut self, body: &'tcx Body<'_>) {
        let old_maybe_typeck_results = self.maybe_typeck_results.replace(self.cx.tcx.typeck_body(body.id()));
        walk_body(self, body);
        self.maybe_typeck_results = old_maybe_typeck_results;
    }

    fn visit_expr(&mut self, e: &'tcx Expr<'_>) {
        if_chain! {
            if let ExprKind::Call(ref fun, ref args) = e.kind;
            if let ExprKind::Path(QPath::TypeRelative(ref ty, ref method)) = fun.kind;
            if let TyKind::Path(QPath::Resolved(None, ty_path)) = ty.kind;
            then {
                if !TyS::same_type(self.target.ty(), self.maybe_typeck_results.unwrap().expr_ty(e)) {
                    return;
                }

                if match_path(ty_path, &paths::HASHMAP) {
                    if method.ident.name == sym!(new) {
                        self.suggestions
                            .insert(e.span, "HashMap::default()".to_string());
                    } else if method.ident.name == sym!(with_capacity) {
                        self.suggestions.insert(
                            e.span,
                            format!(
                                "HashMap::with_capacity_and_hasher({}, Default::default())",
                                snippet(self.cx, args[0].span, "capacity"),
                            ),
                        );
                    }
                } else if match_path(ty_path, &paths::HASHSET) {
                    if method.ident.name == sym!(new) {
                        self.suggestions
                            .insert(e.span, "HashSet::default()".to_string());
                    } else if method.ident.name == sym!(with_capacity) {
                        self.suggestions.insert(
                            e.span,
                            format!(
                                "HashSet::with_capacity_and_hasher({}, Default::default())",
                                snippet(self.cx, args[0].span, "capacity"),
                            ),
                        );
                    }
                }
            }
        }

        walk_expr(self, e);
    }

    fn nested_visit_map(&mut self) -> NestedVisitorMap<Self::Map> {
        NestedVisitorMap::OnlyBodies(self.cx.tcx.hir())
    }
}

declare_clippy_lint! {
    /// **What it does:** Checks for casts of `&T` to `&mut T` anywhere in the code.
    ///
    /// **Why is this bad?** It’s basically guaranteed to be undefined behaviour.
    /// `UnsafeCell` is the only way to obtain aliasable data that is considered
    /// mutable.
    ///
    /// **Known problems:** None.
    ///
    /// **Example:**
    /// ```rust,ignore
    /// fn x(r: &i32) {
    ///     unsafe {
    ///         *(r as *const _ as *mut _) += 1;
    ///     }
    /// }
    /// ```
    ///
    /// Instead consider using interior mutability types.
    ///
    /// ```rust
    /// use std::cell::UnsafeCell;
    ///
    /// fn x(r: &UnsafeCell<i32>) {
    ///     unsafe {
    ///         *r.get() += 1;
    ///     }
    /// }
    /// ```
    pub CAST_REF_TO_MUT,
    correctness,
    "a cast of reference to a mutable pointer"
}

declare_lint_pass!(RefToMut => [CAST_REF_TO_MUT]);

impl<'tcx> LateLintPass<'tcx> for RefToMut {
    fn check_expr(&mut self, cx: &LateContext<'tcx>, expr: &'tcx Expr<'_>) {
        if_chain! {
            if let ExprKind::Unary(UnOp::UnDeref, e) = &expr.kind;
            if let ExprKind::Cast(e, t) = &e.kind;
            if let TyKind::Ptr(MutTy { mutbl: Mutability::Mut, .. }) = t.kind;
            if let ExprKind::Cast(e, t) = &e.kind;
            if let TyKind::Ptr(MutTy { mutbl: Mutability::Not, .. }) = t.kind;
            if let ty::Ref(..) = cx.typeck_results().node_type(e.hir_id).kind();
            then {
                span_lint(
                    cx,
                    CAST_REF_TO_MUT,
                    expr.span,
                    "casting `&T` to `&mut T` may cause undefined behavior, consider instead using an `UnsafeCell`",
                );
            }
        }
    }
}<|MERGE_RESOLUTION|>--- conflicted
+++ resolved
@@ -216,20 +216,6 @@
 }
 
 declare_clippy_lint! {
-<<<<<<< HEAD
-    /// **What it does:** Checks for Rc<T> and Arc<T> when T is a mutable buffer type such as String or Vec
-    ///
-    /// **Why is this bad?** Expressions such as Rc<String> have no advantage over Rc<str>, since
-    /// it is larger and involves an extra level of indirection, and doesn't implement Borrow<str>.
-    ///
-    /// While mutating a buffer type would still be possible with Rc::get_mut(), it only
-    /// works if there are no additional references yet, which defeats the purpose of
-    /// enclosing it in a shared ownership type. Instead, additionally wrapping the inner
-    /// type with an interior mutable container (such as RefCell or Mutex) would normally
-    /// be used.
-    ///
-    /// **Known problems:** None.
-=======
     /// **What it does:** Checks for `Rc<T>` and `Arc<T>` when `T` is a mutable buffer type such as `String` or `Vec`.
     ///
     /// **Why is this bad?** Expressions such as `Rc<String>` usually have no advantage over `Rc<str>`, since
@@ -243,7 +229,6 @@
     ///
     /// **Known problems:** This pattern can be desirable to avoid the overhead of a `RefCell` or `Mutex` for
     /// cases where mutation only happens before there are any additional references.
->>>>>>> 949b8340
     ///
     /// **Example:**
     /// ```rust,ignore
