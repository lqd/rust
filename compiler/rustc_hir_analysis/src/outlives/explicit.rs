--- conflicted
+++ resolved
@@ -51,27 +51,16 @@
                         &mut required_predicates,
                     ),
 
-<<<<<<< HEAD
-                    ty::PredicateKind::Clause(ty::Clause::Trait(..))
-                    | ty::PredicateKind::Clause(ty::Clause::Projection(..))
-                    | ty::PredicateKind::Clause(ty::Clause::ConstArgHasType(..))
-                    | ty::PredicateKind::Clause(ty::Clause::WellFormed(..))
-=======
                     ty::PredicateKind::Clause(ty::ClauseKind::Trait(..))
                     | ty::PredicateKind::Clause(ty::ClauseKind::Projection(..))
                     | ty::PredicateKind::Clause(ty::ClauseKind::ConstArgHasType(..))
                     | ty::PredicateKind::Clause(ty::ClauseKind::WellFormed(..))
->>>>>>> 0faea772
                     | ty::PredicateKind::AliasRelate(..)
                     | ty::PredicateKind::ObjectSafe(..)
                     | ty::PredicateKind::ClosureKind(..)
                     | ty::PredicateKind::Subtype(..)
                     | ty::PredicateKind::Coerce(..)
-<<<<<<< HEAD
-                    | ty::PredicateKind::Clause(ty::Clause::ConstEvaluatable(..))
-=======
                     | ty::PredicateKind::Clause(ty::ClauseKind::ConstEvaluatable(..))
->>>>>>> 0faea772
                     | ty::PredicateKind::ConstEquate(..)
                     | ty::PredicateKind::Ambiguous
                     | ty::PredicateKind::TypeWellFormedFromEnv(..) => (),
