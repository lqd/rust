--- conflicted
+++ resolved
@@ -161,51 +161,31 @@
    |                 ^^^^^^^^^^^^^^^^^^^^^ help: replace the closure with the method itself: `<dyn TestTrait>::method_on_dyn`
 
 error: redundant closure
-<<<<<<< HEAD
-  --> $DIR/eta.rs:406:19
-=======
   --> tests/ui/eta.rs:406:19
->>>>>>> d554bcad
    |
 LL |     let _ = f(&0, |x, y| f2(x, y));
    |                   ^^^^^^^^^^^^^^^ help: replace the closure with the function itself: `f2`
 
 error: redundant closure
-<<<<<<< HEAD
-  --> $DIR/eta.rs:434:22
-=======
   --> tests/ui/eta.rs:434:22
->>>>>>> d554bcad
    |
 LL |             test.map(|t| t.method())
    |                      ^^^^^^^^^^^^^^ help: replace the closure with the method itself: `Test::method`
 
 error: redundant closure
-<<<<<<< HEAD
-  --> $DIR/eta.rs:438:22
-=======
   --> tests/ui/eta.rs:438:22
->>>>>>> d554bcad
    |
 LL |             test.map(|t| t.method())
    |                      ^^^^^^^^^^^^^^ help: replace the closure with the method itself: `super::Outer::method`
 
 error: redundant closure
-<<<<<<< HEAD
-  --> $DIR/eta.rs:451:18
-=======
   --> tests/ui/eta.rs:451:18
->>>>>>> d554bcad
    |
 LL |         test.map(|t| t.method())
    |                  ^^^^^^^^^^^^^^ help: replace the closure with the method itself: `test_mod::Test::method`
 
 error: redundant closure
-<<<<<<< HEAD
-  --> $DIR/eta.rs:458:30
-=======
   --> tests/ui/eta.rs:458:30
->>>>>>> d554bcad
    |
 LL |                     test.map(|t| t.method())
    |                              ^^^^^^^^^^^^^^ help: replace the closure with the method itself: `crate::issue_10854::d::Test::method`
